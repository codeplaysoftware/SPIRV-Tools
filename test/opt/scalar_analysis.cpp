// Copyright (c) 2018 Google LLC.
//
// Licensed under the Apache License, Version 2.0 (the "License");
// you may not use this file except in compliance with the License.
// You may obtain a copy of the License at
//
//     http://www.apache.org/licenses/LICENSE-2.0
//
// Unless required by applicable law or agreed to in writing, software
// distributed under the License is distributed on an "AS IS" BASIS,
// WITHOUT WARRANTIES OR CONDITIONS OF ANY KIND, either express or implied.
// See the License for the specific language governing permissions and
// limitations under the License.

#include <gmock/gmock.h>

#include <memory>
#include <string>
#include <unordered_set>
#include <vector>

#include "assembly_builder.h"
#include "function_utils.h"
#include "pass_fixture.h"
#include "pass_utils.h"

#include "opt/iterator.h"
#include "opt/loop_descriptor.h"
#include "opt/pass.h"
#include "opt/scalar_analysis.h"
#include "opt/tree_iterator.h"

namespace {

using namespace spvtools;
using ::testing::UnorderedElementsAre;

using PassClassTest = PassTest<::testing::Test>;

/*
Generated from the following GLSL + --eliminate-local-multi-store

#version 410 core
layout (location = 1) out float array[10];
void main() {
  for (int i = 0; i < 10; ++i) {
    array[i] = array[i+1];
  }
}
*/
TEST_F(PassClassTest, BasicEvolutionTest) {
  const std::string text = R"(
               OpCapability Shader
          %1 = OpExtInstImport "GLSL.std.450"
               OpMemoryModel Logical GLSL450
               OpEntryPoint Fragment %4 "main" %24
               OpExecutionMode %4 OriginUpperLeft
               OpSource GLSL 410
               OpName %4 "main"
               OpName %24 "array"
               OpDecorate %24 Location 1
          %2 = OpTypeVoid
          %3 = OpTypeFunction %2
          %6 = OpTypeInt 32 1
          %7 = OpTypePointer Function %6
          %9 = OpConstant %6 0
         %16 = OpConstant %6 10
         %17 = OpTypeBool
         %19 = OpTypeFloat 32
         %20 = OpTypeInt 32 0
         %21 = OpConstant %20 10
         %22 = OpTypeArray %19 %21
         %23 = OpTypePointer Output %22
         %24 = OpVariable %23 Output
         %27 = OpConstant %6 1
         %29 = OpTypePointer Output %19
          %4 = OpFunction %2 None %3
          %5 = OpLabel
               OpBranch %10
         %10 = OpLabel
         %35 = OpPhi %6 %9 %5 %34 %13
               OpLoopMerge %12 %13 None
               OpBranch %14
         %14 = OpLabel
         %18 = OpSLessThan %17 %35 %16
               OpBranchConditional %18 %11 %12
         %11 = OpLabel
         %28 = OpIAdd %6 %35 %27
         %30 = OpAccessChain %29 %24 %28
         %31 = OpLoad %19 %30
         %32 = OpAccessChain %29 %24 %35
               OpStore %32 %31
               OpBranch %13
         %13 = OpLabel
         %34 = OpIAdd %6 %35 %27
               OpBranch %10
         %12 = OpLabel
               OpReturn
               OpFunctionEnd
  )";
  // clang-format on
  std::unique_ptr<ir::IRContext> context =
      BuildModule(SPV_ENV_UNIVERSAL_1_1, nullptr, text,
                  SPV_TEXT_TO_BINARY_OPTION_PRESERVE_NUMERIC_IDS);
  ir::Module* module = context->module();
  EXPECT_NE(nullptr, module) << "Assembling failed for shader:\n"
                             << text << std::endl;
  const ir::Function* f = spvtest::GetFunction(module, 4);
  opt::ScalarEvolutionAnalysis analysis{context.get()};

  const ir::Instruction* store = nullptr;
  const ir::Instruction* load = nullptr;
  for (const ir::Instruction& inst : *spvtest::GetBasicBlock(f, 11)) {
    if (inst.opcode() == SpvOp::SpvOpStore) {
      store = &inst;
    }
    if (inst.opcode() == SpvOp::SpvOpLoad) {
      load = &inst;
    }
  }

  EXPECT_TRUE(load);
  EXPECT_TRUE(store);

  ir::Instruction* access_chain =
      context->get_def_use_mgr()->GetDef(load->GetSingleWordInOperand(0));

  ir::Instruction* child = context->get_def_use_mgr()->GetDef(
      access_chain->GetSingleWordInOperand(1));
  const opt::SENode* node = analysis.AnalyzeInstruction(child);

  EXPECT_TRUE(node);

  // Unsimplified node should have the form of ADD(REC(0,1), 1)
  EXPECT_TRUE(node->GetType() == opt::SENode::Add);

  const opt::SENode* child_1 = node->GetChild(0);
  EXPECT_TRUE(child_1->GetType() == opt::SENode::Constant ||
              child_1->GetType() == opt::SENode::RecurrentExpr);

  const opt::SENode* child_2 = node->GetChild(1);
  EXPECT_TRUE(child_2->GetType() == opt::SENode::Constant ||
              child_2->GetType() == opt::SENode::RecurrentExpr);

  opt::SENode* simplified =
      analysis.SimplifyExpression(const_cast<opt::SENode*>(node));

  // Simplified should be in the form of REC(1,1)
  EXPECT_TRUE(simplified->GetType() == opt::SENode::RecurrentExpr);

  EXPECT_TRUE(simplified->GetChild(0)->GetType() == opt::SENode::Constant);
  EXPECT_TRUE(
      simplified->GetChild(0)->AsSEConstantNode()->FoldToSingleValue() == 1);

  EXPECT_TRUE(simplified->GetChild(1)->GetType() == opt::SENode::Constant);
  EXPECT_TRUE(
      simplified->GetChild(1)->AsSEConstantNode()->FoldToSingleValue() == 1);

  EXPECT_EQ(simplified->GetChild(0), simplified->GetChild(1));
}

/*
Generated from the following GLSL + --eliminate-local-multi-store

#version 410 core
layout (location = 1) out float array[10];
layout (location = 2) flat in int loop_invariant;
void main() {
  for (int i = 0; i < 10; ++i) {
    array[i] = array[i+loop_invariant];
  }
}

*/
TEST_F(PassClassTest, LoadTest) {
  const std::string text = R"(
               OpCapability Shader
          %1 = OpExtInstImport "GLSL.std.450"
               OpMemoryModel Logical GLSL450
               OpEntryPoint Fragment %2 "main" %3 %4
               OpExecutionMode %2 OriginUpperLeft
               OpSource GLSL 430
               OpName %2 "main"
               OpName %3 "array"
               OpName %4 "loop_invariant"
               OpDecorate %3 Location 1
               OpDecorate %4 Flat
               OpDecorate %4 Location 2
          %5 = OpTypeVoid
          %6 = OpTypeFunction %5
          %7 = OpTypeInt 32 1
          %8 = OpTypePointer Function %7
          %9 = OpConstant %7 0
         %10 = OpConstant %7 10
         %11 = OpTypeBool
         %12 = OpTypeFloat 32
         %13 = OpTypeInt 32 0
         %14 = OpConstant %13 10
         %15 = OpTypeArray %12 %14
         %16 = OpTypePointer Output %15
          %3 = OpVariable %16 Output
         %17 = OpTypePointer Input %7
          %4 = OpVariable %17 Input
         %18 = OpTypePointer Output %12
         %19 = OpConstant %7 1
          %2 = OpFunction %5 None %6
         %20 = OpLabel
               OpBranch %21
         %21 = OpLabel
         %22 = OpPhi %7 %9 %20 %23 %24
               OpLoopMerge %25 %24 None
               OpBranch %26
         %26 = OpLabel
         %27 = OpSLessThan %11 %22 %10
               OpBranchConditional %27 %28 %25
         %28 = OpLabel
         %29 = OpLoad %7 %4
         %30 = OpIAdd %7 %22 %29
         %31 = OpAccessChain %18 %3 %30
         %32 = OpLoad %12 %31
         %33 = OpAccessChain %18 %3 %22
               OpStore %33 %32
               OpBranch %24
         %24 = OpLabel
         %23 = OpIAdd %7 %22 %19
               OpBranch %21
         %25 = OpLabel
               OpReturn
               OpFunctionEnd
)";
  // clang-format on
  std::unique_ptr<ir::IRContext> context =
      BuildModule(SPV_ENV_UNIVERSAL_1_1, nullptr, text,
                  SPV_TEXT_TO_BINARY_OPTION_PRESERVE_NUMERIC_IDS);
  ir::Module* module = context->module();
  EXPECT_NE(nullptr, module) << "Assembling failed for shader:\n"
                             << text << std::endl;
  const ir::Function* f = spvtest::GetFunction(module, 2);
  opt::ScalarEvolutionAnalysis analysis{context.get()};
  // opt::LoopDependenceAnalysis analysis {context.get(), ld.etLoopByIndex(0)};
  // analysis.DumpIterationSpaceAsDot(std::cout);

  const ir::Instruction* load = nullptr;
  for (const ir::Instruction& inst : *spvtest::GetBasicBlock(f, 28)) {
    if (inst.opcode() == SpvOp::SpvOpLoad) {
      load = &inst;
    }
  }

  EXPECT_TRUE(load);

  ir::Instruction* access_chain =
      context->get_def_use_mgr()->GetDef(load->GetSingleWordInOperand(0));

  ir::Instruction* child = context->get_def_use_mgr()->GetDef(
      access_chain->GetSingleWordInOperand(1));
  //  const opt::SENode* node =
  //  analysis.GetNodeFromInstruction(child->unique_id());

  const opt::SENode* node = analysis.AnalyzeInstruction(child);

  EXPECT_TRUE(node);

  // Unsimplified node should have the form of ADD(REC(0,1), X)
  EXPECT_TRUE(node->GetType() == opt::SENode::Add);

  const opt::SENode* child_1 = node->GetChild(0);
  EXPECT_TRUE(child_1->GetType() == opt::SENode::ValueUnknown ||
              child_1->GetType() == opt::SENode::RecurrentExpr);

  const opt::SENode* child_2 = node->GetChild(1);
  EXPECT_TRUE(child_2->GetType() == opt::SENode::ValueUnknown ||
              child_2->GetType() == opt::SENode::RecurrentExpr);

  opt::SENode* simplified =
      analysis.SimplifyExpression(const_cast<opt::SENode*>(node));
  EXPECT_TRUE(simplified->GetType() == opt::SENode::RecurrentExpr);

  const opt::SERecurrentNode* rec = simplified->AsSERecurrentNode();

  EXPECT_NE(rec->GetChild(0), rec->GetChild(1));

  EXPECT_TRUE(rec->GetOffset()->GetType() == opt::SENode::ValueUnknown);

  EXPECT_TRUE(rec->GetCoefficient()->GetType() == opt::SENode::Constant);
  EXPECT_TRUE(rec->GetCoefficient()->AsSEConstantNode()->FoldToSingleValue() ==
              1);
}

/*
Generated from the following GLSL + --eliminate-local-multi-store

#version 410 core
layout (location = 1) out float array[10];
layout (location = 2) flat in int loop_invariant;
void main() {
  array[0] = array[loop_invariant * 2 + 4 + 5 - 24 - loop_invariant -
loop_invariant+ 16 * 3];
}

*/
TEST_F(PassClassTest, SimplifySimple) {
  const std::string text = R"(
               OpCapability Shader
          %1 = OpExtInstImport "GLSL.std.450"
               OpMemoryModel Logical GLSL450
               OpEntryPoint Fragment %2 "main" %3 %4
               OpExecutionMode %2 OriginUpperLeft
               OpSource GLSL 430
               OpName %2 "main"
               OpName %3 "array"
               OpName %4 "loop_invariant"
               OpDecorate %3 Location 1
               OpDecorate %4 Flat
               OpDecorate %4 Location 2
          %5 = OpTypeVoid
          %6 = OpTypeFunction %5
          %7 = OpTypeFloat 32
          %8 = OpTypeInt 32 0
          %9 = OpConstant %8 10
         %10 = OpTypeArray %7 %9
         %11 = OpTypePointer Output %10
          %3 = OpVariable %11 Output
         %12 = OpTypeInt 32 1
         %13 = OpConstant %12 0
         %14 = OpTypePointer Input %12
          %4 = OpVariable %14 Input
         %15 = OpConstant %12 2
         %16 = OpConstant %12 4
         %17 = OpConstant %12 5
         %18 = OpConstant %12 24
         %19 = OpConstant %12 48
         %20 = OpTypePointer Output %7
          %2 = OpFunction %5 None %6
         %21 = OpLabel
         %22 = OpLoad %12 %4
         %23 = OpIMul %12 %22 %15
         %24 = OpIAdd %12 %23 %16
         %25 = OpIAdd %12 %24 %17
         %26 = OpISub %12 %25 %18
         %27 = OpLoad %12 %4
         %28 = OpISub %12 %26 %27
         %29 = OpLoad %12 %4
         %30 = OpISub %12 %28 %29
         %31 = OpIAdd %12 %30 %19
         %32 = OpAccessChain %20 %3 %31
         %33 = OpLoad %7 %32
         %34 = OpAccessChain %20 %3 %13
               OpStore %34 %33
               OpReturn
               OpFunctionEnd
    )";
  // clang-format on
  std::unique_ptr<ir::IRContext> context =
      BuildModule(SPV_ENV_UNIVERSAL_1_1, nullptr, text,
                  SPV_TEXT_TO_BINARY_OPTION_PRESERVE_NUMERIC_IDS);
  ir::Module* module = context->module();
  EXPECT_NE(nullptr, module) << "Assembling failed for shader:\n"
                             << text << std::endl;
  const ir::Function* f = spvtest::GetFunction(module, 2);
  opt::ScalarEvolutionAnalysis analysis{context.get()};

  const ir::Instruction* load = nullptr;
  for (const ir::Instruction& inst : *spvtest::GetBasicBlock(f, 21)) {
    if (inst.opcode() == SpvOp::SpvOpLoad && inst.result_id() == 33) {
      load = &inst;
    }
  }

  EXPECT_TRUE(load);

  ir::Instruction* access_chain =
      context->get_def_use_mgr()->GetDef(load->GetSingleWordInOperand(0));

  ir::Instruction* child = context->get_def_use_mgr()->GetDef(
      access_chain->GetSingleWordInOperand(1));

  const opt::SENode* node = analysis.AnalyzeInstruction(child);

  // Unsimplified is a very large graph with an add at the top.
  EXPECT_TRUE(node);
  EXPECT_TRUE(node->GetType() == opt::SENode::Add);

  // Simplified node should resolve down to a constant expression as the loads
  // will eliminate themselves.
  opt::SENode* simplified =
      analysis.SimplifyExpression(const_cast<opt::SENode*>(node));
  EXPECT_TRUE(simplified->GetType() == opt::SENode::Constant);
  EXPECT_TRUE(simplified->AsSEConstantNode()->FoldToSingleValue() == 33);
}

/*
Generated from the following GLSL + --eliminate-local-multi-store

#version 410 core
layout(location = 0) in vec4 c;
layout (location = 1) out float array[10];
void main() {
  int N = int(c.x);
  for (int i = 0; i < 10; ++i) {
    array[i] = array[i];
    array[i] = array[i-1];
    array[i] = array[i+1];
    array[i+1] = array[i+1];
    array[i+N] = array[i+N];
    array[i] = array[i+N];
  }
}

*/
TEST_F(PassClassTest, Simplify) {
  const std::string text = R"(               OpCapability Shader
          %1 = OpExtInstImport "GLSL.std.450"
               OpMemoryModel Logical GLSL450
               OpEntryPoint Fragment %4 "main" %12 %33
               OpExecutionMode %4 OriginUpperLeft
               OpSource GLSL 410
               OpName %4 "main"
               OpName %8 "N"
               OpName %12 "c"
               OpName %19 "i"
               OpName %33 "array"
               OpDecorate %12 Location 0
               OpDecorate %33 Location 1
          %2 = OpTypeVoid
          %3 = OpTypeFunction %2
          %6 = OpTypeInt 32 1
          %7 = OpTypePointer Function %6
          %9 = OpTypeFloat 32
         %10 = OpTypeVector %9 4
         %11 = OpTypePointer Input %10
         %12 = OpVariable %11 Input
         %13 = OpTypeInt 32 0
         %14 = OpConstant %13 0
         %15 = OpTypePointer Input %9
         %20 = OpConstant %6 0
         %27 = OpConstant %6 10
         %28 = OpTypeBool
         %30 = OpConstant %13 10
         %31 = OpTypeArray %9 %30
         %32 = OpTypePointer Output %31
         %33 = OpVariable %32 Output
         %36 = OpTypePointer Output %9
         %42 = OpConstant %6 1
          %4 = OpFunction %2 None %3
          %5 = OpLabel
          %8 = OpVariable %7 Function
         %19 = OpVariable %7 Function
         %16 = OpAccessChain %15 %12 %14
         %17 = OpLoad %9 %16
         %18 = OpConvertFToS %6 %17
               OpStore %8 %18
               OpStore %19 %20
               OpBranch %21
         %21 = OpLabel
         %78 = OpPhi %6 %20 %5 %77 %24
               OpLoopMerge %23 %24 None
               OpBranch %25
         %25 = OpLabel
         %29 = OpSLessThan %28 %78 %27
               OpBranchConditional %29 %22 %23
         %22 = OpLabel
         %37 = OpAccessChain %36 %33 %78
         %38 = OpLoad %9 %37
         %39 = OpAccessChain %36 %33 %78
               OpStore %39 %38
         %43 = OpISub %6 %78 %42
         %44 = OpAccessChain %36 %33 %43
         %45 = OpLoad %9 %44
         %46 = OpAccessChain %36 %33 %78
               OpStore %46 %45
         %49 = OpIAdd %6 %78 %42
         %50 = OpAccessChain %36 %33 %49
         %51 = OpLoad %9 %50
         %52 = OpAccessChain %36 %33 %78
               OpStore %52 %51
         %54 = OpIAdd %6 %78 %42
         %56 = OpIAdd %6 %78 %42
         %57 = OpAccessChain %36 %33 %56
         %58 = OpLoad %9 %57
         %59 = OpAccessChain %36 %33 %54
               OpStore %59 %58
         %62 = OpIAdd %6 %78 %18
         %65 = OpIAdd %6 %78 %18
         %66 = OpAccessChain %36 %33 %65
         %67 = OpLoad %9 %66
         %68 = OpAccessChain %36 %33 %62
               OpStore %68 %67
         %72 = OpIAdd %6 %78 %18
         %73 = OpAccessChain %36 %33 %72
         %74 = OpLoad %9 %73
         %75 = OpAccessChain %36 %33 %78
               OpStore %75 %74
               OpBranch %24
         %24 = OpLabel
         %77 = OpIAdd %6 %78 %42
               OpStore %19 %77
               OpBranch %21
         %23 = OpLabel
               OpReturn
               OpFunctionEnd
)";
  // clang-format on
  std::unique_ptr<ir::IRContext> context =
      BuildModule(SPV_ENV_UNIVERSAL_1_1, nullptr, text,
                  SPV_TEXT_TO_BINARY_OPTION_PRESERVE_NUMERIC_IDS);
  ir::Module* module = context->module();
  EXPECT_NE(nullptr, module) << "Assembling failed for shader:\n"
                             << text << std::endl;
  const ir::Function* f = spvtest::GetFunction(module, 4);
  opt::ScalarEvolutionAnalysis analysis{context.get()};

  const ir::Instruction* loads[6];
  const ir::Instruction* stores[6];
  int load_count = 0;
  int store_count = 0;

  for (const ir::Instruction& inst : *spvtest::GetBasicBlock(f, 22)) {
    if (inst.opcode() == SpvOp::SpvOpLoad) {
      loads[load_count] = &inst;
      ++load_count;
    }
    if (inst.opcode() == SpvOp::SpvOpStore) {
      stores[store_count] = &inst;
      ++store_count;
    }
  }

  EXPECT_EQ(load_count, 6);
  EXPECT_EQ(store_count, 6);

  ir::Instruction* load_access_chain;
  ir::Instruction* store_access_chain;
  ir::Instruction* load_child;
  ir::Instruction* store_child;
  opt::SENode* load_node;
  opt::SENode* store_node;
  opt::SENode* subtract_node;
  opt::SENode* simplified_node;

  // Testing [i] - [i] == 0
  load_access_chain =
      context->get_def_use_mgr()->GetDef(loads[0]->GetSingleWordInOperand(0));
  store_access_chain =
      context->get_def_use_mgr()->GetDef(stores[0]->GetSingleWordInOperand(0));

  load_child = context->get_def_use_mgr()->GetDef(
      load_access_chain->GetSingleWordInOperand(1));
  store_child = context->get_def_use_mgr()->GetDef(
      store_access_chain->GetSingleWordInOperand(1));

  load_node = analysis.AnalyzeInstruction(load_child);
  store_node = analysis.AnalyzeInstruction(store_child);

  subtract_node = analysis.CreateSubtraction(store_node, load_node);
  simplified_node = analysis.SimplifyExpression(subtract_node);
  EXPECT_TRUE(simplified_node->GetType() == opt::SENode::Constant);
  EXPECT_TRUE(simplified_node->AsSEConstantNode()->FoldToSingleValue() == 0);

  // Testing [i] - [i-1] == 1
  load_access_chain =
      context->get_def_use_mgr()->GetDef(loads[1]->GetSingleWordInOperand(0));
  store_access_chain =
      context->get_def_use_mgr()->GetDef(stores[1]->GetSingleWordInOperand(0));

  load_child = context->get_def_use_mgr()->GetDef(
      load_access_chain->GetSingleWordInOperand(1));
  store_child = context->get_def_use_mgr()->GetDef(
      store_access_chain->GetSingleWordInOperand(1));

  load_node = analysis.AnalyzeInstruction(load_child);
  store_node = analysis.AnalyzeInstruction(store_child);

  subtract_node = analysis.CreateSubtraction(store_node, load_node);
  simplified_node = analysis.SimplifyExpression(subtract_node);

  EXPECT_TRUE(simplified_node->GetType() == opt::SENode::Constant);
  EXPECT_TRUE(simplified_node->AsSEConstantNode()->FoldToSingleValue() == 1);

  // Testing [i] - [i+1] == -1
  load_access_chain =
      context->get_def_use_mgr()->GetDef(loads[2]->GetSingleWordInOperand(0));
  store_access_chain =
      context->get_def_use_mgr()->GetDef(stores[2]->GetSingleWordInOperand(0));

  load_child = context->get_def_use_mgr()->GetDef(
      load_access_chain->GetSingleWordInOperand(1));
  store_child = context->get_def_use_mgr()->GetDef(
      store_access_chain->GetSingleWordInOperand(1));

  load_node = analysis.AnalyzeInstruction(load_child);
  store_node = analysis.AnalyzeInstruction(store_child);

  subtract_node = analysis.CreateSubtraction(store_node, load_node);
  simplified_node = analysis.SimplifyExpression(subtract_node);
  EXPECT_TRUE(simplified_node->GetType() == opt::SENode::Constant);
  EXPECT_TRUE(simplified_node->AsSEConstantNode()->FoldToSingleValue() == -1);

  // Testing [i+1] - [i+1] == 0
  load_access_chain =
      context->get_def_use_mgr()->GetDef(loads[3]->GetSingleWordInOperand(0));
  store_access_chain =
      context->get_def_use_mgr()->GetDef(stores[3]->GetSingleWordInOperand(0));

  load_child = context->get_def_use_mgr()->GetDef(
      load_access_chain->GetSingleWordInOperand(1));
  store_child = context->get_def_use_mgr()->GetDef(
      store_access_chain->GetSingleWordInOperand(1));

  load_node = analysis.AnalyzeInstruction(load_child);
  store_node = analysis.AnalyzeInstruction(store_child);

  subtract_node = analysis.CreateSubtraction(store_node, load_node);
  simplified_node = analysis.SimplifyExpression(subtract_node);
  EXPECT_TRUE(simplified_node->GetType() == opt::SENode::Constant);
  EXPECT_TRUE(simplified_node->AsSEConstantNode()->FoldToSingleValue() == 0);

  // Testing [i+N] - [i+N] == 0
  load_access_chain =
      context->get_def_use_mgr()->GetDef(loads[4]->GetSingleWordInOperand(0));
  store_access_chain =
      context->get_def_use_mgr()->GetDef(stores[4]->GetSingleWordInOperand(0));

  load_child = context->get_def_use_mgr()->GetDef(
      load_access_chain->GetSingleWordInOperand(1));
  store_child = context->get_def_use_mgr()->GetDef(
      store_access_chain->GetSingleWordInOperand(1));

  load_node = analysis.AnalyzeInstruction(load_child);
  store_node = analysis.AnalyzeInstruction(store_child);

  subtract_node = analysis.CreateSubtraction(store_node, load_node);

  simplified_node = analysis.SimplifyExpression(subtract_node);
  EXPECT_TRUE(simplified_node->GetType() == opt::SENode::Constant);
  EXPECT_TRUE(simplified_node->AsSEConstantNode()->FoldToSingleValue() == 0);

  // Testing [i] - [i+N] == -N
  load_access_chain =
      context->get_def_use_mgr()->GetDef(loads[5]->GetSingleWordInOperand(0));
  store_access_chain =
      context->get_def_use_mgr()->GetDef(stores[5]->GetSingleWordInOperand(0));

  load_child = context->get_def_use_mgr()->GetDef(
      load_access_chain->GetSingleWordInOperand(1));
  store_child = context->get_def_use_mgr()->GetDef(
      store_access_chain->GetSingleWordInOperand(1));

  load_node = analysis.AnalyzeInstruction(load_child);
  store_node = analysis.AnalyzeInstruction(store_child);

  subtract_node = analysis.CreateSubtraction(store_node, load_node);
  simplified_node = analysis.SimplifyExpression(subtract_node);
  EXPECT_TRUE(simplified_node->GetType() == opt::SENode::Negative);
<<<<<<< HEAD
  EXPECT_TRUE(simplified_node->GetChild(0)->GetType() ==
              opt::SENode::ValueUnknown);
=======
>>>>>>> 9d3a310c
}

/*
Generated from the following GLSL + --eliminate-local-multi-store

#version 430
layout(location = 1) out float array[10];
layout(location = 2) flat in int loop_invariant;
void main(void) {
  for (int i = 0; i < 10; ++i) {
    array[i * 2 + i * 5] = array[i * i * 2];
    array[i * 2] = array[i * 5];
  }
}

*/

TEST_F(PassClassTest, SimplifyMultiplyInductions) {
  const std::string text = R"(
               OpCapability Shader
          %1 = OpExtInstImport "GLSL.std.450"
               OpMemoryModel Logical GLSL450
               OpEntryPoint Fragment %2 "main" %3 %4
               OpExecutionMode %2 OriginUpperLeft
               OpSource GLSL 430
               OpName %2 "main"
               OpName %5 "i"
               OpName %3 "array"
               OpName %4 "loop_invariant"
               OpDecorate %3 Location 1
               OpDecorate %4 Flat
               OpDecorate %4 Location 2
          %6 = OpTypeVoid
          %7 = OpTypeFunction %6
          %8 = OpTypeInt 32 1
          %9 = OpTypePointer Function %8
         %10 = OpConstant %8 0
         %11 = OpConstant %8 10
         %12 = OpTypeBool
         %13 = OpTypeFloat 32
         %14 = OpTypeInt 32 0
         %15 = OpConstant %14 10
         %16 = OpTypeArray %13 %15
         %17 = OpTypePointer Output %16
          %3 = OpVariable %17 Output
         %18 = OpConstant %8 2
         %19 = OpConstant %8 5
         %20 = OpTypePointer Output %13
         %21 = OpConstant %8 1
         %22 = OpTypePointer Input %8
          %4 = OpVariable %22 Input
          %2 = OpFunction %6 None %7
         %23 = OpLabel
          %5 = OpVariable %9 Function
               OpStore %5 %10
               OpBranch %24
         %24 = OpLabel
         %25 = OpPhi %8 %10 %23 %26 %27
               OpLoopMerge %28 %27 None
               OpBranch %29
         %29 = OpLabel
         %30 = OpSLessThan %12 %25 %11
               OpBranchConditional %30 %31 %28
         %31 = OpLabel
         %32 = OpIMul %8 %25 %18
         %33 = OpIMul %8 %25 %19
         %34 = OpIAdd %8 %32 %33
         %35 = OpIMul %8 %25 %25
         %36 = OpIMul %8 %35 %18
         %37 = OpAccessChain %20 %3 %36
         %38 = OpLoad %13 %37
         %39 = OpAccessChain %20 %3 %34
               OpStore %39 %38
         %40 = OpIMul %8 %25 %18
         %41 = OpIMul %8 %25 %19
         %42 = OpAccessChain %20 %3 %41
         %43 = OpLoad %13 %42
         %44 = OpAccessChain %20 %3 %40
               OpStore %44 %43
               OpBranch %27
         %27 = OpLabel
         %26 = OpIAdd %8 %25 %21
               OpStore %5 %26
               OpBranch %24
         %28 = OpLabel
               OpReturn
               OpFunctionEnd
    )";
  std::unique_ptr<ir::IRContext> context =
      BuildModule(SPV_ENV_UNIVERSAL_1_1, nullptr, text,
                  SPV_TEXT_TO_BINARY_OPTION_PRESERVE_NUMERIC_IDS);
  ir::Module* module = context->module();
  EXPECT_NE(nullptr, module) << "Assembling failed for shader:\n"
                             << text << std::endl;
  const ir::Function* f = spvtest::GetFunction(module, 2);
  opt::ScalarEvolutionAnalysis analysis{context.get()};

<<<<<<< HEAD
  const ir::Instruction* load = nullptr;
  const ir::Instruction* store = nullptr;
=======
  const ir::Instruction* loads[2] = {nullptr, nullptr};
  const ir::Instruction* stores[2] = {nullptr, nullptr};
>>>>>>> 9d3a310c
  int load_count = 0;
  int store_count = 0;

  for (const ir::Instruction& inst : *spvtest::GetBasicBlock(f, 31)) {
    if (inst.opcode() == SpvOp::SpvOpLoad) {
      load = &inst;
      ++load_count;
    }
    if (inst.opcode() == SpvOp::SpvOpStore) {
      store = &inst;
      ++store_count;
    }
  }

  EXPECT_EQ(load_count, 2);
  EXPECT_EQ(store_count, 2);

  ir::Instruction* load_access_chain =
      context->get_def_use_mgr()->GetDef(load->GetSingleWordInOperand(0));
  ir::Instruction* store_access_chain =
      context->get_def_use_mgr()->GetDef(store->GetSingleWordInOperand(0));

  ir::Instruction* load_child = context->get_def_use_mgr()->GetDef(
      load_access_chain->GetSingleWordInOperand(1));
  ir::Instruction* store_child = context->get_def_use_mgr()->GetDef(
      store_access_chain->GetSingleWordInOperand(1));

  opt::SENode* store_node = analysis.AnalyzeInstruction(store_child);

  opt::SENode* store_simplified = analysis.SimplifyExpression(store_node);

  load_access_chain =
      context->get_def_use_mgr()->GetDef(loads[1]->GetSingleWordInOperand(0));
  store_access_chain =
      context->get_def_use_mgr()->GetDef(stores[1]->GetSingleWordInOperand(0));
  load_child = context->get_def_use_mgr()->GetDef(
      load_access_chain->GetSingleWordInOperand(1));
  store_child = context->get_def_use_mgr()->GetDef(
      store_access_chain->GetSingleWordInOperand(1));

  opt::SENode* second_store =
      analysis.SimplifyExpression(analysis.AnalyzeInstruction(store_child));
  opt::SENode* second_load =
      analysis.SimplifyExpression(analysis.AnalyzeInstruction(load_child));
  opt::SENode* combined_add = analysis.SimplifyExpression(
      analysis.CreateAddNode(second_load, second_store));

  // We're checking that the two recurrent expression have been correctly
  // folded. In store_simplified they will have been folded as the entire
  // expression was simplified as one. In combined_add the two expressions have
  // been simplified one after the other which means the recurrent expressions
  // aren't exactly the same but should still be folded as they are with respect
  // to the same loop.
  EXPECT_EQ(combined_add, store_simplified);
}

/*
Generated from the following GLSL + --eliminate-local-multi-store

#version 430
void main(void) {
    for (int i = 0; i < 10; --i) {
        array[i] = array[i];
    }
}

*/

TEST_F(PassClassTest, SimplifyNegativeSteps) {
  const std::string text = R"(
               OpCapability Shader
          %1 = OpExtInstImport "GLSL.std.450"
               OpMemoryModel Logical GLSL450
               OpEntryPoint Fragment %2 "main" %3 %4
               OpExecutionMode %2 OriginUpperLeft
               OpSource GLSL 430
               OpName %2 "main"
               OpName %5 "i"
               OpName %3 "array"
               OpName %4 "loop_invariant"
               OpDecorate %3 Location 1
               OpDecorate %4 Flat
               OpDecorate %4 Location 2
          %6 = OpTypeVoid
          %7 = OpTypeFunction %6
          %8 = OpTypeInt 32 1
          %9 = OpTypePointer Function %8
         %10 = OpConstant %8 0
         %11 = OpConstant %8 10
         %12 = OpTypeBool
         %13 = OpTypeFloat 32
         %14 = OpTypeInt 32 0
         %15 = OpConstant %14 10
         %16 = OpTypeArray %13 %15
         %17 = OpTypePointer Output %16
          %3 = OpVariable %17 Output
         %18 = OpTypePointer Output %13
         %19 = OpConstant %8 1
         %20 = OpTypePointer Input %8
          %4 = OpVariable %20 Input
          %2 = OpFunction %6 None %7
         %21 = OpLabel
          %5 = OpVariable %9 Function
               OpStore %5 %10
               OpBranch %22
         %22 = OpLabel
         %23 = OpPhi %8 %10 %21 %24 %25
               OpLoopMerge %26 %25 None
               OpBranch %27
         %27 = OpLabel
         %28 = OpSLessThan %12 %23 %11
               OpBranchConditional %28 %29 %26
         %29 = OpLabel
         %30 = OpAccessChain %18 %3 %23
         %31 = OpLoad %13 %30
         %32 = OpAccessChain %18 %3 %23
               OpStore %32 %31
               OpBranch %25
         %25 = OpLabel
         %24 = OpISub %8 %23 %19
               OpStore %5 %24
               OpBranch %22
         %26 = OpLabel
               OpReturn
               OpFunctionEnd
    )";
  std::unique_ptr<ir::IRContext> context =
      BuildModule(SPV_ENV_UNIVERSAL_1_1, nullptr, text,
                  SPV_TEXT_TO_BINARY_OPTION_PRESERVE_NUMERIC_IDS);
  ir::Module* module = context->module();
  EXPECT_NE(nullptr, module) << "Assembling failed for shader:\n"
                             << text << std::endl;
  const ir::Function* f = spvtest::GetFunction(module, 2);
  opt::ScalarEvolutionAnalysis analysis{context.get()};

  const ir::Instruction* loads[1] = {nullptr};
  int load_count = 0;

  for (const ir::Instruction& inst : *spvtest::GetBasicBlock(f, 29)) {
    if (inst.opcode() == SpvOp::SpvOpLoad) {
      loads[load_count] = &inst;
      ++load_count;
    }
  }

  EXPECT_EQ(load_count, 1);

  ir::Instruction* load_access_chain =
      context->get_def_use_mgr()->GetDef(loads[0]->GetSingleWordInOperand(0));
  ir::Instruction* load_child = context->get_def_use_mgr()->GetDef(
      load_access_chain->GetSingleWordInOperand(1));

  opt::SENode* load_node = analysis.AnalyzeInstruction(load_child);

  EXPECT_TRUE(load_node);
  EXPECT_EQ(load_node->GetType(), opt::SENode::RecurrentExpr);
  EXPECT_TRUE(load_node->AsSERecurrentNode());

  opt::SENode* child_1 = load_node->AsSERecurrentNode()->GetCoefficient();
  opt::SENode* child_2 = load_node->AsSERecurrentNode()->GetOffset();

  EXPECT_EQ(child_1->GetType(), opt::SENode::Constant);
  EXPECT_EQ(child_2->GetType(), opt::SENode::Constant);

  EXPECT_EQ(child_1->AsSEConstantNode()->FoldToSingleValue(), -1);
  EXPECT_EQ(child_2->AsSEConstantNode()->FoldToSingleValue(), 0);

  opt::SERecurrentNode* load_simplified =
      analysis.SimplifyExpression(load_node)->AsSERecurrentNode();

  EXPECT_TRUE(load_simplified);
  EXPECT_EQ(load_node, load_simplified);

  EXPECT_EQ(load_simplified->GetType(), opt::SENode::RecurrentExpr);
  EXPECT_TRUE(load_simplified->AsSERecurrentNode());

  opt::SENode* simplified_child_1 =
      load_simplified->AsSERecurrentNode()->GetCoefficient();
  opt::SENode* simplified_child_2 =
      load_simplified->AsSERecurrentNode()->GetOffset();

  EXPECT_EQ(child_1, simplified_child_1);
  EXPECT_EQ(child_2, simplified_child_2);
}

opt::SENode* GetAnalysisFromInstruction(
    const ir::Instruction* instruction, ir::IRContext* context,
    opt::ScalarEvolutionAnalysis* analysis) {
  ir::Instruction* access_chain = context->get_def_use_mgr()->GetDef(
      instruction->GetSingleWordInOperand(0));

  ir::Instruction* child = context->get_def_use_mgr()->GetDef(
      access_chain->GetSingleWordInOperand(1));

  opt::SENode* node = analysis->AnalyzeInstruction(child);

  return node;
}

void CheckNumberOfVariables(const ir::Instruction* instruction,
                            int expected_count, ir::IRContext* context,
                            opt::ScalarEvolutionAnalysis* analysis) {
  opt::SENode* node =
      GetAnalysisFromInstruction(instruction, context, analysis);
  auto variable_nodes = node->CollectRecurrentNodes();

  EXPECT_EQ(expected_count, variable_nodes.size());

  opt::SENode* simplified = analysis->SimplifyExpression(node);
  variable_nodes = simplified->CollectRecurrentNodes();
  EXPECT_EQ(expected_count, variable_nodes.size());
}

/*
Generated from the following GLSL + --eliminate-local-multi-store

#version 440 core
void main() {
  int[100] array;
  for (int i = 0; i < 10; ++i) {
    for (int j = 0; j < 10; ++j) {
      for (int k = 0; k < 10; ++k) {
        array[i] = array[i];
        array[j] = array[j];
        array[k] = array[k];
        array[i+j] = array[i+j];
        array[i+j+k] = array[i+j+k];
        array[i+j+k+10] = array[i+j+k+10];
        array[2*i+4*j+3*k+10] = array[2*i+4*j+3*k+10];
        array[10*i+j] = array[10*i+j];
      }
    }
  }
}
*/
TEST_F(PassClassTest, CollectAllInductionVariables) {
  const std::string text = R"(
               OpCapability Shader
          %1 = OpExtInstImport "GLSL.std.450"
               OpMemoryModel Logical GLSL450
               OpEntryPoint Fragment %4 "main"
               OpExecutionMode %4 OriginUpperLeft
               OpSource GLSL 440
               OpName %4 "main"
               OpName %8 "i"
               OpName %19 "j"
               OpName %27 "k"
               OpName %39 "array"
          %2 = OpTypeVoid
          %3 = OpTypeFunction %2
          %6 = OpTypeInt 32 1
          %7 = OpTypePointer Function %6
          %9 = OpConstant %6 0
         %16 = OpConstant %6 10
         %17 = OpTypeBool
         %35 = OpTypeInt 32 0
         %36 = OpConstant %35 100
         %37 = OpTypeArray %6 %36
         %38 = OpTypePointer Function %37
         %92 = OpConstant %6 2
         %95 = OpConstant %6 4
         %99 = OpConstant %6 3
        %128 = OpConstant %6 1
        %135 = OpUndef %6
          %4 = OpFunction %2 None %3
          %5 = OpLabel
          %8 = OpVariable %7 Function
         %19 = OpVariable %7 Function
         %27 = OpVariable %7 Function
         %39 = OpVariable %38 Function
               OpStore %8 %9
               OpBranch %10
         %10 = OpLabel
        %134 = OpPhi %6 %9 %5 %133 %13
        %136 = OpPhi %6 %135 %5 %138 %13
        %137 = OpPhi %6 %135 %5 %139 %13
               OpLoopMerge %12 %13 None
               OpBranch %14
         %14 = OpLabel
         %18 = OpSLessThan %17 %134 %16
               OpBranchConditional %18 %11 %12
         %11 = OpLabel
               OpStore %19 %9
               OpBranch %20
         %20 = OpLabel
        %138 = OpPhi %6 %9 %11 %131 %23
        %139 = OpPhi %6 %137 %11 %140 %23
               OpLoopMerge %22 %23 None
               OpBranch %24
         %24 = OpLabel
         %26 = OpSLessThan %17 %138 %16
               OpBranchConditional %26 %21 %22
         %21 = OpLabel
               OpStore %27 %9
               OpBranch %28
         %28 = OpLabel
        %140 = OpPhi %6 %9 %21 %129 %31
               OpLoopMerge %30 %31 None
               OpBranch %32
         %32 = OpLabel
         %34 = OpSLessThan %17 %140 %16
               OpBranchConditional %34 %29 %30
         %29 = OpLabel
         %42 = OpAccessChain %7 %39 %134
         %43 = OpLoad %6 %42
         %44 = OpAccessChain %7 %39 %134
               OpStore %44 %43
         %47 = OpAccessChain %7 %39 %138
         %48 = OpLoad %6 %47
         %49 = OpAccessChain %7 %39 %138
               OpStore %49 %48
         %52 = OpAccessChain %7 %39 %140
         %53 = OpLoad %6 %52
         %54 = OpAccessChain %7 %39 %140
               OpStore %54 %53
         %57 = OpIAdd %6 %134 %138
         %60 = OpIAdd %6 %134 %138
         %61 = OpAccessChain %7 %39 %60
         %62 = OpLoad %6 %61
         %63 = OpAccessChain %7 %39 %57
               OpStore %63 %62
         %66 = OpIAdd %6 %134 %138
         %68 = OpIAdd %6 %66 %140
         %71 = OpIAdd %6 %134 %138
         %73 = OpIAdd %6 %71 %140
         %74 = OpAccessChain %7 %39 %73
         %75 = OpLoad %6 %74
         %76 = OpAccessChain %7 %39 %68
               OpStore %76 %75
         %79 = OpIAdd %6 %134 %138
         %81 = OpIAdd %6 %79 %140
         %82 = OpIAdd %6 %81 %16
         %85 = OpIAdd %6 %134 %138
         %87 = OpIAdd %6 %85 %140
         %88 = OpIAdd %6 %87 %16
         %89 = OpAccessChain %7 %39 %88
         %90 = OpLoad %6 %89
         %91 = OpAccessChain %7 %39 %82
               OpStore %91 %90
         %94 = OpIMul %6 %92 %134
         %97 = OpIMul %6 %95 %138
         %98 = OpIAdd %6 %94 %97
        %101 = OpIMul %6 %99 %140
        %102 = OpIAdd %6 %98 %101
        %103 = OpIAdd %6 %102 %16
        %105 = OpIMul %6 %92 %134
        %107 = OpIMul %6 %95 %138
        %108 = OpIAdd %6 %105 %107
        %110 = OpIMul %6 %99 %140
        %111 = OpIAdd %6 %108 %110
        %112 = OpIAdd %6 %111 %16
        %113 = OpAccessChain %7 %39 %112
        %114 = OpLoad %6 %113
        %115 = OpAccessChain %7 %39 %103
               OpStore %115 %114
        %117 = OpIMul %6 %16 %134
        %119 = OpIAdd %6 %117 %138
        %121 = OpIMul %6 %16 %134
        %123 = OpIAdd %6 %121 %138
        %124 = OpAccessChain %7 %39 %123
        %125 = OpLoad %6 %124
        %126 = OpAccessChain %7 %39 %119
               OpStore %126 %125
               OpBranch %31
         %31 = OpLabel
        %129 = OpIAdd %6 %140 %128
               OpStore %27 %129
               OpBranch %28
         %30 = OpLabel
               OpBranch %23
         %23 = OpLabel
        %131 = OpIAdd %6 %138 %128
               OpStore %19 %131
               OpBranch %20
         %22 = OpLabel
               OpBranch %13
         %13 = OpLabel
        %133 = OpIAdd %6 %134 %128
               OpStore %8 %133
               OpBranch %10
         %12 = OpLabel
               OpReturn
               OpFunctionEnd
  )";

  std::unique_ptr<ir::IRContext> context =
      BuildModule(SPV_ENV_UNIVERSAL_1_1, nullptr, text,
                  SPV_TEXT_TO_BINARY_OPTION_PRESERVE_NUMERIC_IDS);
  ir::Module* module = context->module();
  EXPECT_NE(nullptr, module) << "Assembling failed for shader:\n"
                             << text << std::endl;
  const ir::Function* f = spvtest::GetFunction(module, 4);
  EXPECT_NE(nullptr, f);
  opt::ScalarEvolutionAnalysis analysis{context.get()};

  constexpr int expected_instructions = 8;
  const ir::Instruction* loads[expected_instructions];
  int load_count = 0;

  int block_id = 29;
  for (const ir::Instruction& inst : *spvtest::GetBasicBlock(f, block_id)) {
    if (inst.opcode() == SpvOp::SpvOpLoad) {
      loads[load_count] = &inst;
      ++load_count;
    }
  }

  EXPECT_EQ(expected_instructions, load_count);

  CheckNumberOfVariables(loads[0], 1, context.get(), &analysis);
  CheckNumberOfVariables(loads[1], 1, context.get(), &analysis);
  CheckNumberOfVariables(loads[2], 1, context.get(), &analysis);
  CheckNumberOfVariables(loads[3], 2, context.get(), &analysis);
  CheckNumberOfVariables(loads[4], 3, context.get(), &analysis);
  CheckNumberOfVariables(loads[5], 3, context.get(), &analysis);
  CheckNumberOfVariables(loads[6], 3, context.get(), &analysis);
  CheckNumberOfVariables(loads[7], 2, context.get(), &analysis);
}

}  // namespace<|MERGE_RESOLUTION|>--- conflicted
+++ resolved
@@ -652,11 +652,6 @@
   subtract_node = analysis.CreateSubtraction(store_node, load_node);
   simplified_node = analysis.SimplifyExpression(subtract_node);
   EXPECT_TRUE(simplified_node->GetType() == opt::SENode::Negative);
-<<<<<<< HEAD
-  EXPECT_TRUE(simplified_node->GetChild(0)->GetType() ==
-              opt::SENode::ValueUnknown);
-=======
->>>>>>> 9d3a310c
 }
 
 /*
@@ -754,13 +749,8 @@
   const ir::Function* f = spvtest::GetFunction(module, 2);
   opt::ScalarEvolutionAnalysis analysis{context.get()};
 
-<<<<<<< HEAD
-  const ir::Instruction* load = nullptr;
-  const ir::Instruction* store = nullptr;
-=======
   const ir::Instruction* loads[2] = {nullptr, nullptr};
   const ir::Instruction* stores[2] = {nullptr, nullptr};
->>>>>>> 9d3a310c
   int load_count = 0;
   int store_count = 0;
 
