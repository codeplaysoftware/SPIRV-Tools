// Copyright (c) 2018 Google LLC.
//
// Licensed under the Apache License, Version 2.0 (the "License");
// you may not use this file except in compliance with the License.
// You may obtain a copy of the License at
//
//     http://www.apache.org/licenses/LICENSE-2.0
//
// Unless required by applicable law or agreed to in writing, software
// distributed under the License is distributed on an "AS IS" BASIS,
// WITHOUT WARRANTIES OR CONDITIONS OF ANY KIND, either express or implied.
// See the License for the specific language governing permissions and
// limitations under the License.

#include <gmock/gmock.h>

#include <memory>
#include <string>
#include <unordered_set>
#include <vector>

#include "assembly_builder.h"
#include "function_utils.h"
#include "pass_fixture.h"
#include "pass_utils.h"

#include "opt/iterator.h"
#include "opt/loop_descriptor.h"
#include "opt/pass.h"
#include "opt/scalar_analysis.h"
#include "opt/tree_iterator.h"

namespace {

using namespace spvtools;
using ::testing::UnorderedElementsAre;

using PassClassTest = PassTest<::testing::Test>;

/*
Generated from the following GLSL + --eliminate-local-multi-store

#version 410 core
layout (location = 1) out float array[10];
void main() {
  for (int i = 0; i < 10; ++i) {
    array[i] = array[i+1];
  }
}
*/
TEST_F(PassClassTest, BasicEvolutionTest) {
  const std::string text = R"(
               OpCapability Shader
          %1 = OpExtInstImport "GLSL.std.450"
               OpMemoryModel Logical GLSL450
               OpEntryPoint Fragment %4 "main" %24
               OpExecutionMode %4 OriginUpperLeft
               OpSource GLSL 410
               OpName %4 "main"
               OpName %24 "array"
               OpDecorate %24 Location 1
          %2 = OpTypeVoid
          %3 = OpTypeFunction %2
          %6 = OpTypeInt 32 1
          %7 = OpTypePointer Function %6
          %9 = OpConstant %6 0
         %16 = OpConstant %6 10
         %17 = OpTypeBool
         %19 = OpTypeFloat 32
         %20 = OpTypeInt 32 0
         %21 = OpConstant %20 10
         %22 = OpTypeArray %19 %21
         %23 = OpTypePointer Output %22
         %24 = OpVariable %23 Output
         %27 = OpConstant %6 1
         %29 = OpTypePointer Output %19
          %4 = OpFunction %2 None %3
          %5 = OpLabel
               OpBranch %10
         %10 = OpLabel
         %35 = OpPhi %6 %9 %5 %34 %13
               OpLoopMerge %12 %13 None
               OpBranch %14
         %14 = OpLabel
         %18 = OpSLessThan %17 %35 %16
               OpBranchConditional %18 %11 %12
         %11 = OpLabel
         %28 = OpIAdd %6 %35 %27
         %30 = OpAccessChain %29 %24 %28
         %31 = OpLoad %19 %30
         %32 = OpAccessChain %29 %24 %35
               OpStore %32 %31
               OpBranch %13
         %13 = OpLabel
         %34 = OpIAdd %6 %35 %27
               OpBranch %10
         %12 = OpLabel
               OpReturn
               OpFunctionEnd
  )";
  // clang-format on
  std::unique_ptr<ir::IRContext> context =
      BuildModule(SPV_ENV_UNIVERSAL_1_1, nullptr, text,
                  SPV_TEXT_TO_BINARY_OPTION_PRESERVE_NUMERIC_IDS);
  ir::Module* module = context->module();
  EXPECT_NE(nullptr, module) << "Assembling failed for shader:\n"
                             << text << std::endl;
  const ir::Function* f = spvtest::GetFunction(module, 4);
  opt::ScalarEvolutionAnalysis analysis{context.get()};

  const ir::Instruction* store = nullptr;
  const ir::Instruction* load = nullptr;
  for (const ir::Instruction& inst : *spvtest::GetBasicBlock(f, 11)) {
    if (inst.opcode() == SpvOp::SpvOpStore) {
      store = &inst;
    }
    if (inst.opcode() == SpvOp::SpvOpLoad) {
      load = &inst;
    }
  }

  EXPECT_TRUE(load);
  EXPECT_TRUE(store);

  ir::Instruction* access_chain =
      context->get_def_use_mgr()->GetDef(load->GetSingleWordInOperand(0));

  ir::Instruction* child = context->get_def_use_mgr()->GetDef(
      access_chain->GetSingleWordInOperand(1));
  const opt::SENode* node = analysis.AnalyzeInstruction(child);

  EXPECT_TRUE(node);

  // Unsimplified node should have the form of ADD(REC(0,1), 1)
  EXPECT_TRUE(node->GetType() == opt::SENode::Add);

  const opt::SENode* child_1 = node->GetChild(0);
  EXPECT_TRUE(child_1->GetType() == opt::SENode::Constant ||
              child_1->GetType() == opt::SENode::RecurrentExpr);

  const opt::SENode* child_2 = node->GetChild(1);
  EXPECT_TRUE(child_2->GetType() == opt::SENode::Constant ||
              child_2->GetType() == opt::SENode::RecurrentExpr);

  opt::SENode* simplified =
      analysis.SimplifyExpression(const_cast<opt::SENode*>(node));

  // Simplified should be in the form of REC(1,1)
  EXPECT_TRUE(simplified->GetType() == opt::SENode::RecurrentExpr);

  EXPECT_TRUE(simplified->GetChild(0)->GetType() == opt::SENode::Constant);
  EXPECT_TRUE(
      simplified->GetChild(0)->AsSEConstantNode()->FoldToSingleValue() == 1);

  EXPECT_TRUE(simplified->GetChild(1)->GetType() == opt::SENode::Constant);
  EXPECT_TRUE(
      simplified->GetChild(1)->AsSEConstantNode()->FoldToSingleValue() == 1);

  EXPECT_EQ(simplified->GetChild(0), simplified->GetChild(1));
}

/*
Generated from the following GLSL + --eliminate-local-multi-store

#version 410 core
layout (location = 1) out float array[10];
layout (location = 2) flat in int loop_invariant;
void main() {
  for (int i = 0; i < 10; ++i) {
    array[i] = array[i+loop_invariant];
  }
}

*/
TEST_F(PassClassTest, LoadTest) {
  const std::string text = R"(
               OpCapability Shader
          %1 = OpExtInstImport "GLSL.std.450"
               OpMemoryModel Logical GLSL450
               OpEntryPoint Fragment %2 "main" %3 %4
               OpExecutionMode %2 OriginUpperLeft
               OpSource GLSL 430
               OpName %2 "main"
               OpName %3 "array"
               OpName %4 "loop_invariant"
               OpDecorate %3 Location 1
               OpDecorate %4 Flat
               OpDecorate %4 Location 2
          %5 = OpTypeVoid
          %6 = OpTypeFunction %5
          %7 = OpTypeInt 32 1
          %8 = OpTypePointer Function %7
          %9 = OpConstant %7 0
         %10 = OpConstant %7 10
         %11 = OpTypeBool
         %12 = OpTypeFloat 32
         %13 = OpTypeInt 32 0
         %14 = OpConstant %13 10
         %15 = OpTypeArray %12 %14
         %16 = OpTypePointer Output %15
          %3 = OpVariable %16 Output
         %17 = OpTypePointer Input %7
          %4 = OpVariable %17 Input
         %18 = OpTypePointer Output %12
         %19 = OpConstant %7 1
          %2 = OpFunction %5 None %6
         %20 = OpLabel
               OpBranch %21
         %21 = OpLabel
         %22 = OpPhi %7 %9 %20 %23 %24
               OpLoopMerge %25 %24 None
               OpBranch %26
         %26 = OpLabel
         %27 = OpSLessThan %11 %22 %10
               OpBranchConditional %27 %28 %25
         %28 = OpLabel
         %29 = OpLoad %7 %4
         %30 = OpIAdd %7 %22 %29
         %31 = OpAccessChain %18 %3 %30
         %32 = OpLoad %12 %31
         %33 = OpAccessChain %18 %3 %22
               OpStore %33 %32
               OpBranch %24
         %24 = OpLabel
         %23 = OpIAdd %7 %22 %19
               OpBranch %21
         %25 = OpLabel
               OpReturn
               OpFunctionEnd
)";
  // clang-format on
  std::unique_ptr<ir::IRContext> context =
      BuildModule(SPV_ENV_UNIVERSAL_1_1, nullptr, text,
                  SPV_TEXT_TO_BINARY_OPTION_PRESERVE_NUMERIC_IDS);
  ir::Module* module = context->module();
  EXPECT_NE(nullptr, module) << "Assembling failed for shader:\n"
                             << text << std::endl;
  const ir::Function* f = spvtest::GetFunction(module, 2);
  opt::ScalarEvolutionAnalysis analysis{context.get()};
  // opt::LoopDependenceAnalysis analysis {context.get(), ld.etLoopByIndex(0)};
  // analysis.DumpIterationSpaceAsDot(std::cout);

  const ir::Instruction* load = nullptr;
  for (const ir::Instruction& inst : *spvtest::GetBasicBlock(f, 28)) {
    if (inst.opcode() == SpvOp::SpvOpLoad) {
      load = &inst;
    }
  }

  EXPECT_TRUE(load);

  ir::Instruction* access_chain =
      context->get_def_use_mgr()->GetDef(load->GetSingleWordInOperand(0));

  ir::Instruction* child = context->get_def_use_mgr()->GetDef(
      access_chain->GetSingleWordInOperand(1));
  //  const opt::SENode* node =
  //  analysis.GetNodeFromInstruction(child->unique_id());

  const opt::SENode* node = analysis.AnalyzeInstruction(child);

  EXPECT_TRUE(node);

  // Unsimplified node should have the form of ADD(REC(0,1), X)
  EXPECT_TRUE(node->GetType() == opt::SENode::Add);

  const opt::SENode* child_1 = node->GetChild(0);
  EXPECT_TRUE(child_1->GetType() == opt::SENode::ValueUnknown ||
              child_1->GetType() == opt::SENode::RecurrentExpr);

  const opt::SENode* child_2 = node->GetChild(1);
  EXPECT_TRUE(child_2->GetType() == opt::SENode::ValueUnknown ||
              child_2->GetType() == opt::SENode::RecurrentExpr);

  opt::SENode* simplified =
      analysis.SimplifyExpression(const_cast<opt::SENode*>(node));
  EXPECT_TRUE(simplified->GetType() == opt::SENode::RecurrentExpr);

  const opt::SERecurrentNode* rec = simplified->AsSERecurrentNode();

  EXPECT_NE(rec->GetChild(0), rec->GetChild(1));

  EXPECT_TRUE(rec->GetOffset()->GetType() == opt::SENode::ValueUnknown);

  EXPECT_TRUE(rec->GetCoefficient()->GetType() == opt::SENode::Constant);
  EXPECT_TRUE(rec->GetCoefficient()->AsSEConstantNode()->FoldToSingleValue() ==
              1);
}

/*
Generated from the following GLSL + --eliminate-local-multi-store

#version 410 core
layout (location = 1) out float array[10];
layout (location = 2) flat in int loop_invariant;
void main() {
  array[0] = array[loop_invariant * 2 + 4 + 5 - 24 - loop_invariant -
loop_invariant+ 16 * 3];
}

*/
TEST_F(PassClassTest, SimplifySimple) {
  const std::string text = R"(
               OpCapability Shader
          %1 = OpExtInstImport "GLSL.std.450"
               OpMemoryModel Logical GLSL450
               OpEntryPoint Fragment %2 "main" %3 %4
               OpExecutionMode %2 OriginUpperLeft
               OpSource GLSL 430
               OpName %2 "main"
               OpName %3 "array"
               OpName %4 "loop_invariant"
               OpDecorate %3 Location 1
               OpDecorate %4 Flat
               OpDecorate %4 Location 2
          %5 = OpTypeVoid
          %6 = OpTypeFunction %5
          %7 = OpTypeFloat 32
          %8 = OpTypeInt 32 0
          %9 = OpConstant %8 10
         %10 = OpTypeArray %7 %9
         %11 = OpTypePointer Output %10
          %3 = OpVariable %11 Output
         %12 = OpTypeInt 32 1
         %13 = OpConstant %12 0
         %14 = OpTypePointer Input %12
          %4 = OpVariable %14 Input
         %15 = OpConstant %12 2
         %16 = OpConstant %12 4
         %17 = OpConstant %12 5
         %18 = OpConstant %12 24
         %19 = OpConstant %12 48
         %20 = OpTypePointer Output %7
          %2 = OpFunction %5 None %6
         %21 = OpLabel
         %22 = OpLoad %12 %4
         %23 = OpIMul %12 %22 %15
         %24 = OpIAdd %12 %23 %16
         %25 = OpIAdd %12 %24 %17
         %26 = OpISub %12 %25 %18
         %27 = OpLoad %12 %4
         %28 = OpISub %12 %26 %27
         %29 = OpLoad %12 %4
         %30 = OpISub %12 %28 %29
         %31 = OpIAdd %12 %30 %19
         %32 = OpAccessChain %20 %3 %31
         %33 = OpLoad %7 %32
         %34 = OpAccessChain %20 %3 %13
               OpStore %34 %33
               OpReturn
               OpFunctionEnd
    )";
  // clang-format on
  std::unique_ptr<ir::IRContext> context =
      BuildModule(SPV_ENV_UNIVERSAL_1_1, nullptr, text,
                  SPV_TEXT_TO_BINARY_OPTION_PRESERVE_NUMERIC_IDS);
  ir::Module* module = context->module();
  EXPECT_NE(nullptr, module) << "Assembling failed for shader:\n"
                             << text << std::endl;
  const ir::Function* f = spvtest::GetFunction(module, 2);
  opt::ScalarEvolutionAnalysis analysis{context.get()};

  const ir::Instruction* load = nullptr;
  for (const ir::Instruction& inst : *spvtest::GetBasicBlock(f, 21)) {
    if (inst.opcode() == SpvOp::SpvOpLoad && inst.result_id() == 33) {
      load = &inst;
    }
  }

  EXPECT_TRUE(load);

  ir::Instruction* access_chain =
      context->get_def_use_mgr()->GetDef(load->GetSingleWordInOperand(0));

  ir::Instruction* child = context->get_def_use_mgr()->GetDef(
      access_chain->GetSingleWordInOperand(1));

  const opt::SENode* node = analysis.AnalyzeInstruction(child);

  // Unsimplified is a very large graph with an add at the top.
  EXPECT_TRUE(node);
  EXPECT_TRUE(node->GetType() == opt::SENode::Add);

  // Simplified node should resolve down to a constant expression as the loads
  // will eliminate themselves.
  opt::SENode* simplified =
      analysis.SimplifyExpression(const_cast<opt::SENode*>(node));
  EXPECT_TRUE(simplified->GetType() == opt::SENode::Constant);
  EXPECT_TRUE(simplified->AsSEConstantNode()->FoldToSingleValue() == 33);
}

/*
Generated from the following GLSL + --eliminate-local-multi-store

#version 410 core
layout(location = 0) in vec4 c;
layout (location = 1) out float array[10];
void main() {
  int N = int(c.x);
  for (int i = 0; i < 10; ++i) {
    array[i] = array[i];
    array[i] = array[i-1];
    array[i] = array[i+1];
    array[i+1] = array[i+1];
    array[i+N] = array[i+N];
    array[i] = array[i+N];
  }
}

*/
TEST_F(PassClassTest, Simplify) {
  const std::string text = R"(               OpCapability Shader
          %1 = OpExtInstImport "GLSL.std.450"
               OpMemoryModel Logical GLSL450
               OpEntryPoint Fragment %4 "main" %12 %33
               OpExecutionMode %4 OriginUpperLeft
               OpSource GLSL 410
               OpName %4 "main"
               OpName %8 "N"
               OpName %12 "c"
               OpName %19 "i"
               OpName %33 "array"
               OpDecorate %12 Location 0
               OpDecorate %33 Location 1
          %2 = OpTypeVoid
          %3 = OpTypeFunction %2
          %6 = OpTypeInt 32 1
          %7 = OpTypePointer Function %6
          %9 = OpTypeFloat 32
         %10 = OpTypeVector %9 4
         %11 = OpTypePointer Input %10
         %12 = OpVariable %11 Input
         %13 = OpTypeInt 32 0
         %14 = OpConstant %13 0
         %15 = OpTypePointer Input %9
         %20 = OpConstant %6 0
         %27 = OpConstant %6 10
         %28 = OpTypeBool
         %30 = OpConstant %13 10
         %31 = OpTypeArray %9 %30
         %32 = OpTypePointer Output %31
         %33 = OpVariable %32 Output
         %36 = OpTypePointer Output %9
         %42 = OpConstant %6 1
          %4 = OpFunction %2 None %3
          %5 = OpLabel
          %8 = OpVariable %7 Function
         %19 = OpVariable %7 Function
         %16 = OpAccessChain %15 %12 %14
         %17 = OpLoad %9 %16
         %18 = OpConvertFToS %6 %17
               OpStore %8 %18
               OpStore %19 %20
               OpBranch %21
         %21 = OpLabel
         %78 = OpPhi %6 %20 %5 %77 %24
               OpLoopMerge %23 %24 None
               OpBranch %25
         %25 = OpLabel
         %29 = OpSLessThan %28 %78 %27
               OpBranchConditional %29 %22 %23
         %22 = OpLabel
         %37 = OpAccessChain %36 %33 %78
         %38 = OpLoad %9 %37
         %39 = OpAccessChain %36 %33 %78
               OpStore %39 %38
         %43 = OpISub %6 %78 %42
         %44 = OpAccessChain %36 %33 %43
         %45 = OpLoad %9 %44
         %46 = OpAccessChain %36 %33 %78
               OpStore %46 %45
         %49 = OpIAdd %6 %78 %42
         %50 = OpAccessChain %36 %33 %49
         %51 = OpLoad %9 %50
         %52 = OpAccessChain %36 %33 %78
               OpStore %52 %51
         %54 = OpIAdd %6 %78 %42
         %56 = OpIAdd %6 %78 %42
         %57 = OpAccessChain %36 %33 %56
         %58 = OpLoad %9 %57
         %59 = OpAccessChain %36 %33 %54
               OpStore %59 %58
         %62 = OpIAdd %6 %78 %18
         %65 = OpIAdd %6 %78 %18
         %66 = OpAccessChain %36 %33 %65
         %67 = OpLoad %9 %66
         %68 = OpAccessChain %36 %33 %62
               OpStore %68 %67
         %72 = OpIAdd %6 %78 %18
         %73 = OpAccessChain %36 %33 %72
         %74 = OpLoad %9 %73
         %75 = OpAccessChain %36 %33 %78
               OpStore %75 %74
               OpBranch %24
         %24 = OpLabel
         %77 = OpIAdd %6 %78 %42
               OpStore %19 %77
               OpBranch %21
         %23 = OpLabel
               OpReturn
               OpFunctionEnd
)";
  // clang-format on
  std::unique_ptr<ir::IRContext> context =
      BuildModule(SPV_ENV_UNIVERSAL_1_1, nullptr, text,
                  SPV_TEXT_TO_BINARY_OPTION_PRESERVE_NUMERIC_IDS);
  ir::Module* module = context->module();
  EXPECT_NE(nullptr, module) << "Assembling failed for shader:\n"
                             << text << std::endl;
  const ir::Function* f = spvtest::GetFunction(module, 4);
  opt::ScalarEvolutionAnalysis analysis{context.get()};

  const ir::Instruction* loads[6];
  const ir::Instruction* stores[6];
  int load_count = 0;
  int store_count = 0;

  for (const ir::Instruction& inst : *spvtest::GetBasicBlock(f, 22)) {
    if (inst.opcode() == SpvOp::SpvOpLoad) {
      loads[load_count] = &inst;
      ++load_count;
    }
    if (inst.opcode() == SpvOp::SpvOpStore) {
      stores[store_count] = &inst;
      ++store_count;
    }
  }

  EXPECT_EQ(load_count, 6);
  EXPECT_EQ(store_count, 6);

  ir::Instruction* load_access_chain;
  ir::Instruction* store_access_chain;
  ir::Instruction* load_child;
  ir::Instruction* store_child;
  opt::SENode* load_node;
  opt::SENode* store_node;
  opt::SENode* subtract_node;
  opt::SENode* simplified_node;

  // Testing [i] - [i] == 0
  load_access_chain =
      context->get_def_use_mgr()->GetDef(loads[0]->GetSingleWordInOperand(0));
  store_access_chain =
      context->get_def_use_mgr()->GetDef(stores[0]->GetSingleWordInOperand(0));

  load_child = context->get_def_use_mgr()->GetDef(
      load_access_chain->GetSingleWordInOperand(1));
  store_child = context->get_def_use_mgr()->GetDef(
      store_access_chain->GetSingleWordInOperand(1));

  load_node = analysis.AnalyzeInstruction(load_child);
  store_node = analysis.AnalyzeInstruction(store_child);

  subtract_node = analysis.CreateSubtraction(store_node, load_node);
  simplified_node = analysis.SimplifyExpression(subtract_node);
  EXPECT_TRUE(simplified_node->GetType() == opt::SENode::Constant);
  EXPECT_TRUE(simplified_node->AsSEConstantNode()->FoldToSingleValue() == 0);

  // Testing [i] - [i-1] == 1
  load_access_chain =
      context->get_def_use_mgr()->GetDef(loads[1]->GetSingleWordInOperand(0));
  store_access_chain =
      context->get_def_use_mgr()->GetDef(stores[1]->GetSingleWordInOperand(0));

  load_child = context->get_def_use_mgr()->GetDef(
      load_access_chain->GetSingleWordInOperand(1));
  store_child = context->get_def_use_mgr()->GetDef(
      store_access_chain->GetSingleWordInOperand(1));

  load_node = analysis.AnalyzeInstruction(load_child);
  store_node = analysis.AnalyzeInstruction(store_child);

  subtract_node = analysis.CreateSubtraction(store_node, load_node);
  simplified_node = analysis.SimplifyExpression(subtract_node);

  EXPECT_TRUE(simplified_node->GetType() == opt::SENode::Constant);
  EXPECT_TRUE(simplified_node->AsSEConstantNode()->FoldToSingleValue() == 1);

  // Testing [i] - [i+1] == -1
  load_access_chain =
      context->get_def_use_mgr()->GetDef(loads[2]->GetSingleWordInOperand(0));
  store_access_chain =
      context->get_def_use_mgr()->GetDef(stores[2]->GetSingleWordInOperand(0));

  load_child = context->get_def_use_mgr()->GetDef(
      load_access_chain->GetSingleWordInOperand(1));
  store_child = context->get_def_use_mgr()->GetDef(
      store_access_chain->GetSingleWordInOperand(1));

  load_node = analysis.AnalyzeInstruction(load_child);
  store_node = analysis.AnalyzeInstruction(store_child);

  subtract_node = analysis.CreateSubtraction(store_node, load_node);
  simplified_node = analysis.SimplifyExpression(subtract_node);
  EXPECT_TRUE(simplified_node->GetType() == opt::SENode::Constant);
  EXPECT_TRUE(simplified_node->AsSEConstantNode()->FoldToSingleValue() == -1);

  // Testing [i+1] - [i+1] == 0
  load_access_chain =
      context->get_def_use_mgr()->GetDef(loads[3]->GetSingleWordInOperand(0));
  store_access_chain =
      context->get_def_use_mgr()->GetDef(stores[3]->GetSingleWordInOperand(0));

  load_child = context->get_def_use_mgr()->GetDef(
      load_access_chain->GetSingleWordInOperand(1));
  store_child = context->get_def_use_mgr()->GetDef(
      store_access_chain->GetSingleWordInOperand(1));

  load_node = analysis.AnalyzeInstruction(load_child);
  store_node = analysis.AnalyzeInstruction(store_child);

  subtract_node = analysis.CreateSubtraction(store_node, load_node);
  simplified_node = analysis.SimplifyExpression(subtract_node);
  EXPECT_TRUE(simplified_node->GetType() == opt::SENode::Constant);
  EXPECT_TRUE(simplified_node->AsSEConstantNode()->FoldToSingleValue() == 0);

  // Testing [i+N] - [i+N] == 0
  load_access_chain =
      context->get_def_use_mgr()->GetDef(loads[4]->GetSingleWordInOperand(0));
  store_access_chain =
      context->get_def_use_mgr()->GetDef(stores[4]->GetSingleWordInOperand(0));

  load_child = context->get_def_use_mgr()->GetDef(
      load_access_chain->GetSingleWordInOperand(1));
  store_child = context->get_def_use_mgr()->GetDef(
      store_access_chain->GetSingleWordInOperand(1));

  load_node = analysis.AnalyzeInstruction(load_child);
  store_node = analysis.AnalyzeInstruction(store_child);

  subtract_node = analysis.CreateSubtraction(store_node, load_node);

  simplified_node = analysis.SimplifyExpression(subtract_node);
  EXPECT_TRUE(simplified_node->GetType() == opt::SENode::Constant);
  EXPECT_TRUE(simplified_node->AsSEConstantNode()->FoldToSingleValue() == 0);

  // Testing [i] - [i+N] == -N
  load_access_chain =
      context->get_def_use_mgr()->GetDef(loads[5]->GetSingleWordInOperand(0));
  store_access_chain =
      context->get_def_use_mgr()->GetDef(stores[5]->GetSingleWordInOperand(0));

  load_child = context->get_def_use_mgr()->GetDef(
      load_access_chain->GetSingleWordInOperand(1));
  store_child = context->get_def_use_mgr()->GetDef(
      store_access_chain->GetSingleWordInOperand(1));

  load_node = analysis.AnalyzeInstruction(load_child);
  store_node = analysis.AnalyzeInstruction(store_child);

  subtract_node = analysis.CreateSubtraction(store_node, load_node);
  simplified_node = analysis.SimplifyExpression(subtract_node);
  EXPECT_TRUE(simplified_node->GetType() == opt::SENode::Negative);
<<<<<<< HEAD
  EXPECT_TRUE(simplified_node->GetChild(0)->GetType() ==
              opt::SENode::ValueUnknown);
=======
>>>>>>> 79957df8
}

/*
Generated from the following GLSL + --eliminate-local-multi-store

#version 430
layout(location = 1) out float array[10];
layout(location = 2) flat in int loop_invariant;
void main(void) {
  for (int i = 0; i < 10; ++i) {
    array[i * 2 + i * 5] = array[i * i * 2];
    array[i * 2] = array[i * 5];
  }
}

*/

TEST_F(PassClassTest, SimplifyMultiplyInductions) {
  const std::string text = R"(
               OpCapability Shader
          %1 = OpExtInstImport "GLSL.std.450"
               OpMemoryModel Logical GLSL450
               OpEntryPoint Fragment %2 "main" %3 %4
               OpExecutionMode %2 OriginUpperLeft
               OpSource GLSL 430
               OpName %2 "main"
               OpName %5 "i"
               OpName %3 "array"
               OpName %4 "loop_invariant"
               OpDecorate %3 Location 1
               OpDecorate %4 Flat
               OpDecorate %4 Location 2
          %6 = OpTypeVoid
          %7 = OpTypeFunction %6
          %8 = OpTypeInt 32 1
          %9 = OpTypePointer Function %8
         %10 = OpConstant %8 0
         %11 = OpConstant %8 10
         %12 = OpTypeBool
         %13 = OpTypeFloat 32
         %14 = OpTypeInt 32 0
         %15 = OpConstant %14 10
         %16 = OpTypeArray %13 %15
         %17 = OpTypePointer Output %16
          %3 = OpVariable %17 Output
         %18 = OpConstant %8 2
         %19 = OpConstant %8 5
         %20 = OpTypePointer Output %13
         %21 = OpConstant %8 1
         %22 = OpTypePointer Input %8
          %4 = OpVariable %22 Input
          %2 = OpFunction %6 None %7
         %23 = OpLabel
          %5 = OpVariable %9 Function
               OpStore %5 %10
               OpBranch %24
         %24 = OpLabel
         %25 = OpPhi %8 %10 %23 %26 %27
               OpLoopMerge %28 %27 None
               OpBranch %29
         %29 = OpLabel
         %30 = OpSLessThan %12 %25 %11
               OpBranchConditional %30 %31 %28
         %31 = OpLabel
         %32 = OpIMul %8 %25 %18
         %33 = OpIMul %8 %25 %19
         %34 = OpIAdd %8 %32 %33
         %35 = OpIMul %8 %25 %25
         %36 = OpIMul %8 %35 %18
         %37 = OpAccessChain %20 %3 %36
         %38 = OpLoad %13 %37
         %39 = OpAccessChain %20 %3 %34
               OpStore %39 %38
         %40 = OpIMul %8 %25 %18
         %41 = OpIMul %8 %25 %19
         %42 = OpAccessChain %20 %3 %41
         %43 = OpLoad %13 %42
         %44 = OpAccessChain %20 %3 %40
               OpStore %44 %43
               OpBranch %27
         %27 = OpLabel
         %26 = OpIAdd %8 %25 %21
               OpStore %5 %26
               OpBranch %24
         %28 = OpLabel
               OpReturn
               OpFunctionEnd
    )";
  std::unique_ptr<ir::IRContext> context =
      BuildModule(SPV_ENV_UNIVERSAL_1_1, nullptr, text,
                  SPV_TEXT_TO_BINARY_OPTION_PRESERVE_NUMERIC_IDS);
  ir::Module* module = context->module();
  EXPECT_NE(nullptr, module) << "Assembling failed for shader:\n"
                             << text << std::endl;
  const ir::Function* f = spvtest::GetFunction(module, 2);
  opt::ScalarEvolutionAnalysis analysis{context.get()};

<<<<<<< HEAD
  const ir::Instruction* load = nullptr;
  const ir::Instruction* store = nullptr;
=======
  const ir::Instruction* loads[2] = {nullptr, nullptr};
  const ir::Instruction* stores[2] = {nullptr, nullptr};
>>>>>>> 79957df8
  int load_count = 0;
  int store_count = 0;

  for (const ir::Instruction& inst : *spvtest::GetBasicBlock(f, 31)) {
    if (inst.opcode() == SpvOp::SpvOpLoad) {
      load = &inst;
      ++load_count;
    }
    if (inst.opcode() == SpvOp::SpvOpStore) {
      store = &inst;
      ++store_count;
    }
  }

  EXPECT_EQ(load_count, 2);
  EXPECT_EQ(store_count, 2);

  ir::Instruction* load_access_chain =
      context->get_def_use_mgr()->GetDef(load->GetSingleWordInOperand(0));
  ir::Instruction* store_access_chain =
      context->get_def_use_mgr()->GetDef(store->GetSingleWordInOperand(0));

  ir::Instruction* load_child = context->get_def_use_mgr()->GetDef(
      load_access_chain->GetSingleWordInOperand(1));
  ir::Instruction* store_child = context->get_def_use_mgr()->GetDef(
      store_access_chain->GetSingleWordInOperand(1));

  opt::SENode* store_node = analysis.AnalyzeInstruction(store_child);

  opt::SENode* store_simplified = analysis.SimplifyExpression(store_node);

  load_access_chain =
      context->get_def_use_mgr()->GetDef(loads[1]->GetSingleWordInOperand(0));
  store_access_chain =
      context->get_def_use_mgr()->GetDef(stores[1]->GetSingleWordInOperand(0));
  load_child = context->get_def_use_mgr()->GetDef(
      load_access_chain->GetSingleWordInOperand(1));
  store_child = context->get_def_use_mgr()->GetDef(
      store_access_chain->GetSingleWordInOperand(1));

  opt::SENode* second_store =
      analysis.SimplifyExpression(analysis.AnalyzeInstruction(store_child));
  opt::SENode* second_load =
      analysis.SimplifyExpression(analysis.AnalyzeInstruction(load_child));
  opt::SENode* combined_add = analysis.SimplifyExpression(
      analysis.CreateAddNode(second_load, second_store));

  // We're checking that the two recurrent expression have been correctly
  // folded. In store_simplified they will have been folded as the entire
  // expression was simplified as one. In combined_add the two expressions have
  // been simplified one after the other which means the recurrent expressions
  // aren't exactly the same but should still be folded as they are with respect
  // to the same loop.
  EXPECT_EQ(combined_add, store_simplified);
}

/*
Generated from the following GLSL + --eliminate-local-multi-store

#version 430
void main(void) {
    for (int i = 0; i < 10; --i) {
        array[i] = array[i];
    }
}

*/

TEST_F(PassClassTest, SimplifyNegativeSteps) {
  const std::string text = R"(
               OpCapability Shader
          %1 = OpExtInstImport "GLSL.std.450"
               OpMemoryModel Logical GLSL450
               OpEntryPoint Fragment %2 "main" %3 %4
               OpExecutionMode %2 OriginUpperLeft
               OpSource GLSL 430
               OpName %2 "main"
               OpName %5 "i"
               OpName %3 "array"
               OpName %4 "loop_invariant"
               OpDecorate %3 Location 1
               OpDecorate %4 Flat
               OpDecorate %4 Location 2
          %6 = OpTypeVoid
          %7 = OpTypeFunction %6
          %8 = OpTypeInt 32 1
          %9 = OpTypePointer Function %8
         %10 = OpConstant %8 0
         %11 = OpConstant %8 10
         %12 = OpTypeBool
         %13 = OpTypeFloat 32
         %14 = OpTypeInt 32 0
         %15 = OpConstant %14 10
         %16 = OpTypeArray %13 %15
         %17 = OpTypePointer Output %16
          %3 = OpVariable %17 Output
         %18 = OpTypePointer Output %13
         %19 = OpConstant %8 1
         %20 = OpTypePointer Input %8
          %4 = OpVariable %20 Input
          %2 = OpFunction %6 None %7
         %21 = OpLabel
          %5 = OpVariable %9 Function
               OpStore %5 %10
               OpBranch %22
         %22 = OpLabel
         %23 = OpPhi %8 %10 %21 %24 %25
               OpLoopMerge %26 %25 None
               OpBranch %27
         %27 = OpLabel
         %28 = OpSLessThan %12 %23 %11
               OpBranchConditional %28 %29 %26
         %29 = OpLabel
         %30 = OpAccessChain %18 %3 %23
         %31 = OpLoad %13 %30
         %32 = OpAccessChain %18 %3 %23
               OpStore %32 %31
               OpBranch %25
         %25 = OpLabel
         %24 = OpISub %8 %23 %19
               OpStore %5 %24
               OpBranch %22
         %26 = OpLabel
               OpReturn
               OpFunctionEnd
    )";
  std::unique_ptr<ir::IRContext> context =
      BuildModule(SPV_ENV_UNIVERSAL_1_1, nullptr, text,
                  SPV_TEXT_TO_BINARY_OPTION_PRESERVE_NUMERIC_IDS);
  ir::Module* module = context->module();
  EXPECT_NE(nullptr, module) << "Assembling failed for shader:\n"
                             << text << std::endl;
  const ir::Function* f = spvtest::GetFunction(module, 2);
  opt::ScalarEvolutionAnalysis analysis{context.get()};

  const ir::Instruction* loads[1] = {nullptr};
  int load_count = 0;

  for (const ir::Instruction& inst : *spvtest::GetBasicBlock(f, 29)) {
    if (inst.opcode() == SpvOp::SpvOpLoad) {
      loads[load_count] = &inst;
      ++load_count;
    }
  }

  EXPECT_EQ(load_count, 1);

  ir::Instruction* load_access_chain =
      context->get_def_use_mgr()->GetDef(loads[0]->GetSingleWordInOperand(0));
  ir::Instruction* load_child = context->get_def_use_mgr()->GetDef(
      load_access_chain->GetSingleWordInOperand(1));

  opt::SENode* load_node = analysis.AnalyzeInstruction(load_child);

  EXPECT_TRUE(load_node);
  EXPECT_EQ(load_node->GetType(), opt::SENode::RecurrentExpr);
  EXPECT_TRUE(load_node->AsSERecurrentNode());

  opt::SENode* child_1 = load_node->AsSERecurrentNode()->GetCoefficient();
  opt::SENode* child_2 = load_node->AsSERecurrentNode()->GetOffset();

  EXPECT_EQ(child_1->GetType(), opt::SENode::Constant);
  EXPECT_EQ(child_2->GetType(), opt::SENode::Constant);

  EXPECT_EQ(child_1->AsSEConstantNode()->FoldToSingleValue(), -1);
  EXPECT_EQ(child_2->AsSEConstantNode()->FoldToSingleValue(), 0);

  opt::SERecurrentNode* load_simplified =
      analysis.SimplifyExpression(load_node)->AsSERecurrentNode();

  EXPECT_TRUE(load_simplified);
  EXPECT_EQ(load_node, load_simplified);

  EXPECT_EQ(load_simplified->GetType(), opt::SENode::RecurrentExpr);
  EXPECT_TRUE(load_simplified->AsSERecurrentNode());

  opt::SENode* simplified_child_1 =
      load_simplified->AsSERecurrentNode()->GetCoefficient();
  opt::SENode* simplified_child_2 =
      load_simplified->AsSERecurrentNode()->GetOffset();

  EXPECT_EQ(child_1, simplified_child_1);
  EXPECT_EQ(child_2, simplified_child_2);
}

opt::SENode* GetAnalysisFromInstruction(
    const ir::Instruction* instruction, ir::IRContext* context,
    opt::ScalarEvolutionAnalysis* analysis) {
  ir::Instruction* access_chain = context->get_def_use_mgr()->GetDef(
      instruction->GetSingleWordInOperand(0));

  ir::Instruction* child = context->get_def_use_mgr()->GetDef(
      access_chain->GetSingleWordInOperand(1));

  opt::SENode* node = analysis->AnalyzeInstruction(child);

  return node;
}

void CheckNumberOfVariables(const ir::Instruction* instruction,
                            int expected_count, ir::IRContext* context,
                            opt::ScalarEvolutionAnalysis* analysis) {
  opt::SENode* node =
      GetAnalysisFromInstruction(instruction, context, analysis);
  auto variable_nodes = node->CollectRecurrentNodes();

  EXPECT_EQ(expected_count, variable_nodes.size());

  opt::SENode* simplified = analysis->SimplifyExpression(node);
  variable_nodes = simplified->CollectRecurrentNodes();
  EXPECT_EQ(expected_count, variable_nodes.size());
}

/*
Generated from the following GLSL + --eliminate-local-multi-store

#version 440 core
void main() {
  int[100] array;
  for (int i = 0; i < 10; ++i) {
    for (int j = 0; j < 10; ++j) {
      for (int k = 0; k < 10; ++k) {
        array[i] = array[i];
        array[j] = array[j];
        array[k] = array[k];
        array[i+j] = array[i+j];
        array[i+j+k] = array[i+j+k];
        array[i+j+k+10] = array[i+j+k+10];
        array[2*i+4*j+3*k+10] = array[2*i+4*j+3*k+10];
        array[10*i+j] = array[10*i+j];
      }
    }
  }
}
*/
TEST_F(PassClassTest, CollectAllInductionVariables) {
  const std::string text = R"(
               OpCapability Shader
          %1 = OpExtInstImport "GLSL.std.450"
               OpMemoryModel Logical GLSL450
               OpEntryPoint Fragment %4 "main"
               OpExecutionMode %4 OriginUpperLeft
               OpSource GLSL 440
               OpName %4 "main"
               OpName %8 "i"
               OpName %19 "j"
               OpName %27 "k"
               OpName %39 "array"
          %2 = OpTypeVoid
          %3 = OpTypeFunction %2
          %6 = OpTypeInt 32 1
          %7 = OpTypePointer Function %6
          %9 = OpConstant %6 0
         %16 = OpConstant %6 10
         %17 = OpTypeBool
         %35 = OpTypeInt 32 0
         %36 = OpConstant %35 100
         %37 = OpTypeArray %6 %36
         %38 = OpTypePointer Function %37
         %92 = OpConstant %6 2
         %95 = OpConstant %6 4
         %99 = OpConstant %6 3
        %128 = OpConstant %6 1
        %135 = OpUndef %6
          %4 = OpFunction %2 None %3
          %5 = OpLabel
          %8 = OpVariable %7 Function
         %19 = OpVariable %7 Function
         %27 = OpVariable %7 Function
         %39 = OpVariable %38 Function
               OpStore %8 %9
               OpBranch %10
         %10 = OpLabel
        %134 = OpPhi %6 %9 %5 %133 %13
        %136 = OpPhi %6 %135 %5 %138 %13
        %137 = OpPhi %6 %135 %5 %139 %13
               OpLoopMerge %12 %13 None
               OpBranch %14
         %14 = OpLabel
         %18 = OpSLessThan %17 %134 %16
               OpBranchConditional %18 %11 %12
         %11 = OpLabel
               OpStore %19 %9
               OpBranch %20
         %20 = OpLabel
        %138 = OpPhi %6 %9 %11 %131 %23
        %139 = OpPhi %6 %137 %11 %140 %23
               OpLoopMerge %22 %23 None
               OpBranch %24
         %24 = OpLabel
         %26 = OpSLessThan %17 %138 %16
               OpBranchConditional %26 %21 %22
         %21 = OpLabel
               OpStore %27 %9
               OpBranch %28
         %28 = OpLabel
        %140 = OpPhi %6 %9 %21 %129 %31
               OpLoopMerge %30 %31 None
               OpBranch %32
         %32 = OpLabel
         %34 = OpSLessThan %17 %140 %16
               OpBranchConditional %34 %29 %30
         %29 = OpLabel
         %42 = OpAccessChain %7 %39 %134
         %43 = OpLoad %6 %42
         %44 = OpAccessChain %7 %39 %134
               OpStore %44 %43
         %47 = OpAccessChain %7 %39 %138
         %48 = OpLoad %6 %47
         %49 = OpAccessChain %7 %39 %138
               OpStore %49 %48
         %52 = OpAccessChain %7 %39 %140
         %53 = OpLoad %6 %52
         %54 = OpAccessChain %7 %39 %140
               OpStore %54 %53
         %57 = OpIAdd %6 %134 %138
         %60 = OpIAdd %6 %134 %138
         %61 = OpAccessChain %7 %39 %60
         %62 = OpLoad %6 %61
         %63 = OpAccessChain %7 %39 %57
               OpStore %63 %62
         %66 = OpIAdd %6 %134 %138
         %68 = OpIAdd %6 %66 %140
         %71 = OpIAdd %6 %134 %138
         %73 = OpIAdd %6 %71 %140
         %74 = OpAccessChain %7 %39 %73
         %75 = OpLoad %6 %74
         %76 = OpAccessChain %7 %39 %68
               OpStore %76 %75
         %79 = OpIAdd %6 %134 %138
         %81 = OpIAdd %6 %79 %140
         %82 = OpIAdd %6 %81 %16
         %85 = OpIAdd %6 %134 %138
         %87 = OpIAdd %6 %85 %140
         %88 = OpIAdd %6 %87 %16
         %89 = OpAccessChain %7 %39 %88
         %90 = OpLoad %6 %89
         %91 = OpAccessChain %7 %39 %82
               OpStore %91 %90
         %94 = OpIMul %6 %92 %134
         %97 = OpIMul %6 %95 %138
         %98 = OpIAdd %6 %94 %97
        %101 = OpIMul %6 %99 %140
        %102 = OpIAdd %6 %98 %101
        %103 = OpIAdd %6 %102 %16
        %105 = OpIMul %6 %92 %134
        %107 = OpIMul %6 %95 %138
        %108 = OpIAdd %6 %105 %107
        %110 = OpIMul %6 %99 %140
        %111 = OpIAdd %6 %108 %110
        %112 = OpIAdd %6 %111 %16
        %113 = OpAccessChain %7 %39 %112
        %114 = OpLoad %6 %113
        %115 = OpAccessChain %7 %39 %103
               OpStore %115 %114
        %117 = OpIMul %6 %16 %134
        %119 = OpIAdd %6 %117 %138
        %121 = OpIMul %6 %16 %134
        %123 = OpIAdd %6 %121 %138
        %124 = OpAccessChain %7 %39 %123
        %125 = OpLoad %6 %124
        %126 = OpAccessChain %7 %39 %119
               OpStore %126 %125
               OpBranch %31
         %31 = OpLabel
        %129 = OpIAdd %6 %140 %128
               OpStore %27 %129
               OpBranch %28
         %30 = OpLabel
               OpBranch %23
         %23 = OpLabel
        %131 = OpIAdd %6 %138 %128
               OpStore %19 %131
               OpBranch %20
         %22 = OpLabel
               OpBranch %13
         %13 = OpLabel
        %133 = OpIAdd %6 %134 %128
               OpStore %8 %133
               OpBranch %10
         %12 = OpLabel
               OpReturn
               OpFunctionEnd
  )";

  std::unique_ptr<ir::IRContext> context =
      BuildModule(SPV_ENV_UNIVERSAL_1_1, nullptr, text,
                  SPV_TEXT_TO_BINARY_OPTION_PRESERVE_NUMERIC_IDS);
  ir::Module* module = context->module();
  EXPECT_NE(nullptr, module) << "Assembling failed for shader:\n"
                             << text << std::endl;
  const ir::Function* f = spvtest::GetFunction(module, 4);
  EXPECT_NE(nullptr, f);
  opt::ScalarEvolutionAnalysis analysis{context.get()};

  constexpr int expected_instructions = 8;
  const ir::Instruction* loads[expected_instructions];
  int load_count = 0;

  int block_id = 29;
  for (const ir::Instruction& inst : *spvtest::GetBasicBlock(f, block_id)) {
    if (inst.opcode() == SpvOp::SpvOpLoad) {
      loads[load_count] = &inst;
      ++load_count;
    }
  }

  EXPECT_EQ(expected_instructions, load_count);

  CheckNumberOfVariables(loads[0], 1, context.get(), &analysis);
  CheckNumberOfVariables(loads[1], 1, context.get(), &analysis);
  CheckNumberOfVariables(loads[2], 1, context.get(), &analysis);
  CheckNumberOfVariables(loads[3], 2, context.get(), &analysis);
  CheckNumberOfVariables(loads[4], 3, context.get(), &analysis);
  CheckNumberOfVariables(loads[5], 3, context.get(), &analysis);
  CheckNumberOfVariables(loads[6], 3, context.get(), &analysis);
  CheckNumberOfVariables(loads[7], 2, context.get(), &analysis);
}

}  // namespace<|MERGE_RESOLUTION|>--- conflicted
+++ resolved
@@ -652,11 +652,6 @@
   subtract_node = analysis.CreateSubtraction(store_node, load_node);
   simplified_node = analysis.SimplifyExpression(subtract_node);
   EXPECT_TRUE(simplified_node->GetType() == opt::SENode::Negative);
-<<<<<<< HEAD
-  EXPECT_TRUE(simplified_node->GetChild(0)->GetType() ==
-              opt::SENode::ValueUnknown);
-=======
->>>>>>> 79957df8
 }
 
 /*
@@ -754,23 +749,18 @@
   const ir::Function* f = spvtest::GetFunction(module, 2);
   opt::ScalarEvolutionAnalysis analysis{context.get()};
 
-<<<<<<< HEAD
-  const ir::Instruction* load = nullptr;
-  const ir::Instruction* store = nullptr;
-=======
   const ir::Instruction* loads[2] = {nullptr, nullptr};
   const ir::Instruction* stores[2] = {nullptr, nullptr};
->>>>>>> 79957df8
   int load_count = 0;
   int store_count = 0;
 
   for (const ir::Instruction& inst : *spvtest::GetBasicBlock(f, 31)) {
     if (inst.opcode() == SpvOp::SpvOpLoad) {
-      load = &inst;
+      loads[load_count] = &inst;
       ++load_count;
     }
     if (inst.opcode() == SpvOp::SpvOpStore) {
-      store = &inst;
+      stores[store_count] = &inst;
       ++store_count;
     }
   }
@@ -779,9 +769,9 @@
   EXPECT_EQ(store_count, 2);
 
   ir::Instruction* load_access_chain =
-      context->get_def_use_mgr()->GetDef(load->GetSingleWordInOperand(0));
+      context->get_def_use_mgr()->GetDef(loads[0]->GetSingleWordInOperand(0));
   ir::Instruction* store_access_chain =
-      context->get_def_use_mgr()->GetDef(store->GetSingleWordInOperand(0));
+      context->get_def_use_mgr()->GetDef(stores[0]->GetSingleWordInOperand(0));
 
   ir::Instruction* load_child = context->get_def_use_mgr()->GetDef(
       load_access_chain->GetSingleWordInOperand(1));
