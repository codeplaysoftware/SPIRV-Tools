# Copyright (c) 2017 Google Inc.
#
# Licensed under the Apache License, Version 2.0 (the "License");
# you may not use this file except in compliance with the License.
# You may obtain a copy of the License at
#
#     http://www.apache.org/licenses/LICENSE-2.0
#
# Unless required by applicable law or agreed to in writing, software
# distributed under the License is distributed on an "AS IS" BASIS,
# WITHOUT WARRANTIES OR CONDITIONS OF ANY KIND, either express or implied.
# See the License for the specific language governing permissions and
# limitations under the License.


add_spvtools_unittest(TARGET loop_descriptor_simple
    SRCS ../function_utils.h
        loop_descriptions.cpp
    LIBS SPIRV-Tools-opt
)

add_spvtools_unittest(TARGET loop_descriptor_nested
    SRCS ../function_utils.h
        nested_loops.cpp
    LIBS SPIRV-Tools-opt
)

add_spvtools_unittest(TARGET lcssa_test
    SRCS ../function_utils.h
        lcssa.cpp
    LIBS SPIRV-Tools-opt
)

add_spvtools_unittest(TARGET licm_all_loop_types
    SRCS ../function_utils.h
        hoist_all_loop_types.cpp
    LIBS SPIRV-Tools-opt
)

add_spvtools_unittest(TARGET licm_hoist_independent_loops
    SRCS ../function_utils.h
        hoist_from_independent_loops.cpp
    LIBS SPIRV-Tools-opt
)

add_spvtools_unittest(TARGET licm_hoist_double_nested_loops
    SRCS ../function_utils.h
        hoist_double_nested_loops.cpp
    LIBS SPIRV-Tools-opt
)

add_spvtools_unittest(TARGET licm_hoist_single_nested_loops
    SRCS ../function_utils.h
        hoist_single_nested_loops.cpp
    LIBS SPIRV-Tools-opt
)

add_spvtools_unittest(TARGET licm_hoist_simple_case
    SRCS ../function_utils.h
        hoist_simple_case.cpp
    LIBS SPIRV-Tools-opt
)

add_spvtools_unittest(TARGET licm_hoist_no_preheader
    SRCS ../function_utils.h
        hoist_without_preheader.cpp
    LIBS SPIRV-Tools-opt
)

add_spvtools_unittest(TARGET loop_unroll_simple
    SRCS ../function_utils.h
        unroll_simple.cpp
    LIBS SPIRV-Tools-opt
)

add_spvtools_unittest(TARGET loop_unroll_assumtion_checks
    SRCS ../function_utils.h
        unroll_assumptions.cpp
    LIBS SPIRV-Tools-opt
)

add_spvtools_unittest(TARGET unswitch_test
    SRCS ../function_utils.h
        unswitch.cpp
    LIBS SPIRV-Tools-opt
)

<<<<<<< HEAD
add_spvtools_unittest(TARGET loop_dependency_analysis
    SRCS ../function_utils.h
        dependency_analysis.cpp
    LIBS SPIRV-Tools-opt
)

add_spvtools_unittest(TARGET loop_dependency_analysis_helpers
    SRCS ../function_utils.h
        dependency_analysis_helpers.cpp
=======
add_spvtools_unittest(TARGET peeling_test
    SRCS ../function_utils.h
        peeling.cpp
>>>>>>> 2e644e45
    LIBS SPIRV-Tools-opt
)<|MERGE_RESOLUTION|>--- conflicted
+++ resolved
@@ -85,7 +85,12 @@
     LIBS SPIRV-Tools-opt
 )
 
-<<<<<<< HEAD
+add_spvtools_unittest(TARGET peeling_test
+    SRCS ../function_utils.h
+        peeling.cpp
+    LIBS SPIRV-Tools-opt
+)
+
 add_spvtools_unittest(TARGET loop_dependency_analysis
     SRCS ../function_utils.h
         dependency_analysis.cpp
@@ -95,10 +100,5 @@
 add_spvtools_unittest(TARGET loop_dependency_analysis_helpers
     SRCS ../function_utils.h
         dependency_analysis_helpers.cpp
-=======
-add_spvtools_unittest(TARGET peeling_test
-    SRCS ../function_utils.h
-        peeling.cpp
->>>>>>> 2e644e45
     LIBS SPIRV-Tools-opt
 )