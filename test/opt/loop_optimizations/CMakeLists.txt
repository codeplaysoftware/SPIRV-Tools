# Copyright (c) 2017 Google Inc.
#
# Licensed under the Apache License, Version 2.0 (the "License");
# you may not use this file except in compliance with the License.
# You may obtain a copy of the License at
#
#     http://www.apache.org/licenses/LICENSE-2.0
#
# Unless required by applicable law or agreed to in writing, software
# distributed under the License is distributed on an "AS IS" BASIS,
# WITHOUT WARRANTIES OR CONDITIONS OF ANY KIND, either express or implied.
# See the License for the specific language governing permissions and
# limitations under the License.


add_spvtools_unittest(TARGET loop_descriptor_simple
    SRCS ../function_utils.h
        loop_descriptions.cpp
    LIBS SPIRV-Tools-opt
)

add_spvtools_unittest(TARGET loop_descriptor_nested
    SRCS ../function_utils.h
        nested_loops.cpp
    LIBS SPIRV-Tools-opt
)

add_spvtools_unittest(TARGET lcssa_test
    SRCS ../function_utils.h
        lcssa.cpp
    LIBS SPIRV-Tools-opt
)

add_spvtools_unittest(TARGET licm_all_loop_types
    SRCS ../function_utils.h
        hoist_all_loop_types.cpp
    LIBS SPIRV-Tools-opt
)

add_spvtools_unittest(TARGET licm_hoist_independent_loops
    SRCS ../function_utils.h
        hoist_from_independent_loops.cpp
    LIBS SPIRV-Tools-opt
)

add_spvtools_unittest(TARGET licm_hoist_double_nested_loops
    SRCS ../function_utils.h
        hoist_double_nested_loops.cpp
    LIBS SPIRV-Tools-opt
)

add_spvtools_unittest(TARGET licm_hoist_single_nested_loops
    SRCS ../function_utils.h
        hoist_single_nested_loops.cpp
    LIBS SPIRV-Tools-opt
)

add_spvtools_unittest(TARGET licm_hoist_simple_case
    SRCS ../function_utils.h
        hoist_simple_case.cpp
    LIBS SPIRV-Tools-opt
)

add_spvtools_unittest(TARGET licm_hoist_no_preheader
    SRCS ../function_utils.h
        hoist_without_preheader.cpp
    LIBS SPIRV-Tools-opt
)

add_spvtools_unittest(TARGET loop_unroll_simple
    SRCS ../function_utils.h
        unroll_simple.cpp
    LIBS SPIRV-Tools-opt
)

add_spvtools_unittest(TARGET loop_unroll_assumtion_checks
    SRCS ../function_utils.h
        unroll_assumptions.cpp
    LIBS SPIRV-Tools-opt
)
<<<<<<< HEAD
add_spvtools_unittest(TARGET loop_dependence_analysis
    SRCS ../function_utils.h
        dependence_analysis.cpp
=======

add_spvtools_unittest(TARGET unswitch_test
    SRCS ../function_utils.h
        unswitch.cpp
>>>>>>> 3497a944
    LIBS SPIRV-Tools-opt
)<|MERGE_RESOLUTION|>--- conflicted
+++ resolved
@@ -78,15 +78,15 @@
         unroll_assumptions.cpp
     LIBS SPIRV-Tools-opt
 )
-<<<<<<< HEAD
-add_spvtools_unittest(TARGET loop_dependence_analysis
-    SRCS ../function_utils.h
-        dependence_analysis.cpp
-=======
 
 add_spvtools_unittest(TARGET unswitch_test
     SRCS ../function_utils.h
         unswitch.cpp
->>>>>>> 3497a944
+    LIBS SPIRV-Tools-opt
+)
+
+add_spvtools_unittest(TARGET loop_dependence_analysis
+    SRCS ../function_utils.h
+        dependence_analysis.cpp
     LIBS SPIRV-Tools-opt
 )