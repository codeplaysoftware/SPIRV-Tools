// Copyright (c) 2017 Google Inc.
//
// Licensed under the Apache License, Version 2.0 (the "License");
// you may not use this file except in compliance with the License.
// You may obtain a copy of the License at
//
//     http://www.apache.org/licenses/LICENSE-2.0
//
// Unless required by applicable law or agreed to in writing, software
// distributed under the License is distributed on an "AS IS" BASIS,
// WITHOUT WARRANTIES OR CONDITIONS OF ANY KIND, either express or implied.
// See the License for the specific language governing permissions and
// limitations under the License.

#include <gmock/gmock.h>

#include <memory>
#include <string>
#include <unordered_set>
#include <vector>

#ifdef SPIRV_EFFCEE
#include "effcee/effcee.h"
#endif

#include "../assembly_builder.h"
#include "../function_utils.h"
#include "../pass_fixture.h"
#include "../pass_utils.h"

#include "opt/iterator.h"
#include "opt/loop_descriptor.h"
#include "opt/pass.h"
#include "opt/tree_iterator.h"

namespace {

using namespace spvtools;
using ::testing::UnorderedElementsAre;

bool Validate(const std::vector<uint32_t>& bin) {
  spv_target_env target_env = SPV_ENV_UNIVERSAL_1_2;
  spv_context spvContext = spvContextCreate(target_env);
  spv_diagnostic diagnostic = nullptr;
  spv_const_binary_t binary = {bin.data(), bin.size()};
  spv_result_t error = spvValidate(spvContext, &binary, &diagnostic);
  if (error != 0) spvDiagnosticPrint(diagnostic);
  spvDiagnosticDestroy(diagnostic);
  spvContextDestroy(spvContext);
  return error == 0;
}

using PassClassTest = PassTest<::testing::Test>;

/*
Generated from the following GLSL
#version 330 core
layout(location = 0) out vec4 c;
void main() {
  int i = 0;
  for (; i < 10; ++i) {
    int j = 0;
    int k = 0;
    for (; j < 11; ++j) {}
    for (; k < 12; ++k) {}
  }
}
*/
TEST_F(PassClassTest, BasicVisitFromEntryPoint) {
  const std::string text = R"(
               OpCapability Shader
          %1 = OpExtInstImport "GLSL.std.450"
               OpMemoryModel Logical GLSL450
               OpEntryPoint Fragment %2 "main" %3
               OpExecutionMode %2 OriginUpperLeft
               OpSource GLSL 330
               OpName %2 "main"
               OpName %4 "i"
               OpName %5 "j"
               OpName %6 "k"
               OpName %3 "c"
               OpDecorate %3 Location 0
          %7 = OpTypeVoid
          %8 = OpTypeFunction %7
          %9 = OpTypeInt 32 1
         %10 = OpTypePointer Function %9
         %11 = OpConstant %9 0
         %12 = OpConstant %9 10
         %13 = OpTypeBool
         %14 = OpConstant %9 11
         %15 = OpConstant %9 1
         %16 = OpConstant %9 12
         %17 = OpTypeFloat 32
         %18 = OpTypeVector %17 4
         %19 = OpTypePointer Output %18
          %3 = OpVariable %19 Output
          %2 = OpFunction %7 None %8
         %20 = OpLabel
          %4 = OpVariable %10 Function
          %5 = OpVariable %10 Function
          %6 = OpVariable %10 Function
               OpStore %4 %11
               OpBranch %21
         %21 = OpLabel
               OpLoopMerge %22 %23 None
               OpBranch %24
         %24 = OpLabel
         %25 = OpLoad %9 %4
         %26 = OpSLessThan %13 %25 %12
               OpBranchConditional %26 %27 %22
         %27 = OpLabel
               OpStore %5 %11
               OpStore %6 %11
               OpBranch %28
         %28 = OpLabel
               OpLoopMerge %29 %30 None
               OpBranch %31
         %31 = OpLabel
         %32 = OpLoad %9 %5
         %33 = OpSLessThan %13 %32 %14
               OpBranchConditional %33 %34 %29
         %34 = OpLabel
               OpBranch %30
         %30 = OpLabel
         %35 = OpLoad %9 %5
         %36 = OpIAdd %9 %35 %15
               OpStore %5 %36
               OpBranch %28
         %29 = OpLabel
               OpBranch %37
         %37 = OpLabel
               OpLoopMerge %38 %39 None
               OpBranch %40
         %40 = OpLabel
         %41 = OpLoad %9 %6
         %42 = OpSLessThan %13 %41 %16
               OpBranchConditional %42 %43 %38
         %43 = OpLabel
               OpBranch %39
         %39 = OpLabel
         %44 = OpLoad %9 %6
         %45 = OpIAdd %9 %44 %15
               OpStore %6 %45
               OpBranch %37
         %38 = OpLabel
               OpBranch %23
         %23 = OpLabel
         %46 = OpLoad %9 %4
         %47 = OpIAdd %9 %46 %15
               OpStore %4 %47
               OpBranch %21
         %22 = OpLabel
               OpReturn
               OpFunctionEnd
  )";
  // clang-format on
  std::unique_ptr<ir::IRContext> context =
      BuildModule(SPV_ENV_UNIVERSAL_1_1, nullptr, text,
                  SPV_TEXT_TO_BINARY_OPTION_PRESERVE_NUMERIC_IDS);
  ir::Module* module = context->module();
  EXPECT_NE(nullptr, module) << "Assembling failed for shader:\n"
                             << text << std::endl;
  const ir::Function* f = spvtest::GetFunction(module, 2);
  ir::LoopDescriptor& ld = *context->GetLoopDescriptor(f);

  EXPECT_EQ(ld.NumLoops(), 3u);

  // Invalid basic block id.
  EXPECT_EQ(ld[0u], nullptr);
  // Not a loop header.
  EXPECT_EQ(ld[20], nullptr);

  ir::Loop& parent_loop = *ld[21];
  EXPECT_TRUE(parent_loop.HasNestedLoops());
  EXPECT_FALSE(parent_loop.IsNested());
  EXPECT_EQ(parent_loop.GetDepth(), 1u);
  EXPECT_EQ(std::distance(parent_loop.begin(), parent_loop.end()), 2u);
  EXPECT_EQ(parent_loop.GetHeaderBlock(), spvtest::GetBasicBlock(f, 21));
  EXPECT_EQ(parent_loop.GetLatchBlock(), spvtest::GetBasicBlock(f, 23));
  EXPECT_EQ(parent_loop.GetMergeBlock(), spvtest::GetBasicBlock(f, 22));

  ir::Loop& child_loop_1 = *ld[28];
  EXPECT_FALSE(child_loop_1.HasNestedLoops());
  EXPECT_TRUE(child_loop_1.IsNested());
  EXPECT_EQ(child_loop_1.GetDepth(), 2u);
  EXPECT_EQ(std::distance(child_loop_1.begin(), child_loop_1.end()), 0u);
  EXPECT_EQ(child_loop_1.GetHeaderBlock(), spvtest::GetBasicBlock(f, 28));
  EXPECT_EQ(child_loop_1.GetLatchBlock(), spvtest::GetBasicBlock(f, 30));
  EXPECT_EQ(child_loop_1.GetMergeBlock(), spvtest::GetBasicBlock(f, 29));

  ir::Loop& child_loop_2 = *ld[37];
  EXPECT_FALSE(child_loop_2.HasNestedLoops());
  EXPECT_TRUE(child_loop_2.IsNested());
  EXPECT_EQ(child_loop_2.GetDepth(), 2u);
  EXPECT_EQ(std::distance(child_loop_2.begin(), child_loop_2.end()), 0u);
  EXPECT_EQ(child_loop_2.GetHeaderBlock(), spvtest::GetBasicBlock(f, 37));
  EXPECT_EQ(child_loop_2.GetLatchBlock(), spvtest::GetBasicBlock(f, 39));
  EXPECT_EQ(child_loop_2.GetMergeBlock(), spvtest::GetBasicBlock(f, 38));
}

static void CheckLoopBlocks(ir::Loop* loop,
                            std::unordered_set<uint32_t>* expected_ids) {
  SCOPED_TRACE("Check loop " + std::to_string(loop->GetHeaderBlock()->id()));
  for (uint32_t bb_id : loop->GetBlocks()) {
    EXPECT_EQ(expected_ids->count(bb_id), 1u);
    expected_ids->erase(bb_id);
  }
  EXPECT_FALSE(loop->IsInsideLoop(loop->GetMergeBlock()));
  EXPECT_EQ(expected_ids->size(), 0u);
}

/*
Generated from the following GLSL
#version 330 core
layout(location = 0) out vec4 c;
void main() {
  int i = 0;
  for (; i < 10; ++i) {
    for (int j = 0; j < 11; ++j) {
      if (j < 5) {
        for (int k = 0; k < 12; ++k) {}
      }
      else {}
      for (int k = 0; k < 12; ++k) {}
    }
  }
}*/
TEST_F(PassClassTest, TripleNestedLoop) {
  const std::string text = R"(
               OpCapability Shader
          %1 = OpExtInstImport "GLSL.std.450"
               OpMemoryModel Logical GLSL450
               OpEntryPoint Fragment %2 "main" %3
               OpExecutionMode %2 OriginUpperLeft
               OpSource GLSL 330
               OpName %2 "main"
               OpName %4 "i"
               OpName %5 "j"
               OpName %6 "k"
               OpName %7 "k"
               OpName %3 "c"
               OpDecorate %3 Location 0
          %8 = OpTypeVoid
          %9 = OpTypeFunction %8
         %10 = OpTypeInt 32 1
         %11 = OpTypePointer Function %10
         %12 = OpConstant %10 0
         %13 = OpConstant %10 10
         %14 = OpTypeBool
         %15 = OpConstant %10 11
         %16 = OpConstant %10 5
         %17 = OpConstant %10 12
         %18 = OpConstant %10 1
         %19 = OpTypeFloat 32
         %20 = OpTypeVector %19 4
         %21 = OpTypePointer Output %20
          %3 = OpVariable %21 Output
          %2 = OpFunction %8 None %9
         %22 = OpLabel
          %4 = OpVariable %11 Function
          %5 = OpVariable %11 Function
          %6 = OpVariable %11 Function
          %7 = OpVariable %11 Function
               OpStore %4 %12
               OpBranch %23
         %23 = OpLabel
               OpLoopMerge %24 %25 None
               OpBranch %26
         %26 = OpLabel
         %27 = OpLoad %10 %4
         %28 = OpSLessThan %14 %27 %13
               OpBranchConditional %28 %29 %24
         %29 = OpLabel
               OpStore %5 %12
               OpBranch %30
         %30 = OpLabel
               OpLoopMerge %31 %32 None
               OpBranch %33
         %33 = OpLabel
         %34 = OpLoad %10 %5
         %35 = OpSLessThan %14 %34 %15
               OpBranchConditional %35 %36 %31
         %36 = OpLabel
         %37 = OpLoad %10 %5
         %38 = OpSLessThan %14 %37 %16
               OpSelectionMerge %39 None
               OpBranchConditional %38 %40 %39
         %40 = OpLabel
               OpStore %6 %12
               OpBranch %41
         %41 = OpLabel
               OpLoopMerge %42 %43 None
               OpBranch %44
         %44 = OpLabel
         %45 = OpLoad %10 %6
         %46 = OpSLessThan %14 %45 %17
               OpBranchConditional %46 %47 %42
         %47 = OpLabel
               OpBranch %43
         %43 = OpLabel
         %48 = OpLoad %10 %6
         %49 = OpIAdd %10 %48 %18
               OpStore %6 %49
               OpBranch %41
         %42 = OpLabel
               OpBranch %39
         %39 = OpLabel
               OpStore %7 %12
               OpBranch %50
         %50 = OpLabel
               OpLoopMerge %51 %52 None
               OpBranch %53
         %53 = OpLabel
         %54 = OpLoad %10 %7
         %55 = OpSLessThan %14 %54 %17
               OpBranchConditional %55 %56 %51
         %56 = OpLabel
               OpBranch %52
         %52 = OpLabel
         %57 = OpLoad %10 %7
         %58 = OpIAdd %10 %57 %18
               OpStore %7 %58
               OpBranch %50
         %51 = OpLabel
               OpBranch %32
         %32 = OpLabel
         %59 = OpLoad %10 %5
         %60 = OpIAdd %10 %59 %18
               OpStore %5 %60
               OpBranch %30
         %31 = OpLabel
               OpBranch %25
         %25 = OpLabel
         %61 = OpLoad %10 %4
         %62 = OpIAdd %10 %61 %18
               OpStore %4 %62
               OpBranch %23
         %24 = OpLabel
               OpReturn
               OpFunctionEnd
  )";
  // clang-format on
  std::unique_ptr<ir::IRContext> context =
      BuildModule(SPV_ENV_UNIVERSAL_1_1, nullptr, text,
                  SPV_TEXT_TO_BINARY_OPTION_PRESERVE_NUMERIC_IDS);
  ir::Module* module = context->module();
  EXPECT_NE(nullptr, module) << "Assembling failed for shader:\n"
                             << text << std::endl;
  const ir::Function* f = spvtest::GetFunction(module, 2);
  ir::LoopDescriptor& ld = *context->GetLoopDescriptor(f);

  EXPECT_EQ(ld.NumLoops(), 4u);

  // Invalid basic block id.
  EXPECT_EQ(ld[0u], nullptr);
  // Not in a loop.
  EXPECT_EQ(ld[22], nullptr);

  // Check that we can map basic block to the correct loop.
  // The following block ids do not belong to a loop.
  for (uint32_t bb_id : {22, 24}) EXPECT_EQ(ld[bb_id], nullptr);

  {
    std::unordered_set<uint32_t> basic_block_in_loop = {
        {23, 26, 29, 30, 33, 36, 40, 41, 44, 47, 43,
         42, 39, 50, 53, 56, 52, 51, 32, 31, 25}};
    ir::Loop* loop = ld[23];
    CheckLoopBlocks(loop, &basic_block_in_loop);

    EXPECT_TRUE(loop->HasNestedLoops());
    EXPECT_FALSE(loop->IsNested());
    EXPECT_EQ(loop->GetDepth(), 1u);
    EXPECT_EQ(std::distance(loop->begin(), loop->end()), 1u);
    EXPECT_EQ(loop->GetPreHeaderBlock(), spvtest::GetBasicBlock(f, 22));
    EXPECT_EQ(loop->GetHeaderBlock(), spvtest::GetBasicBlock(f, 23));
    EXPECT_EQ(loop->GetLatchBlock(), spvtest::GetBasicBlock(f, 25));
    EXPECT_EQ(loop->GetMergeBlock(), spvtest::GetBasicBlock(f, 24));
    EXPECT_FALSE(loop->IsInsideLoop(loop->GetMergeBlock()));
    EXPECT_FALSE(loop->IsInsideLoop(loop->GetPreHeaderBlock()));
  }

  {
    std::unordered_set<uint32_t> basic_block_in_loop = {
        {30, 33, 36, 40, 41, 44, 47, 43, 42, 39, 50, 53, 56, 52, 51, 32}};
    ir::Loop* loop = ld[30];
    CheckLoopBlocks(loop, &basic_block_in_loop);

    EXPECT_TRUE(loop->HasNestedLoops());
    EXPECT_TRUE(loop->IsNested());
    EXPECT_EQ(loop->GetDepth(), 2u);
    EXPECT_EQ(std::distance(loop->begin(), loop->end()), 2u);
    EXPECT_EQ(loop->GetPreHeaderBlock(), spvtest::GetBasicBlock(f, 29));
    EXPECT_EQ(loop->GetHeaderBlock(), spvtest::GetBasicBlock(f, 30));
    EXPECT_EQ(loop->GetLatchBlock(), spvtest::GetBasicBlock(f, 32));
    EXPECT_EQ(loop->GetMergeBlock(), spvtest::GetBasicBlock(f, 31));
    EXPECT_FALSE(loop->IsInsideLoop(loop->GetMergeBlock()));
    EXPECT_FALSE(loop->IsInsideLoop(loop->GetPreHeaderBlock()));
  }

  {
    std::unordered_set<uint32_t> basic_block_in_loop = {{41, 44, 47, 43}};
    ir::Loop* loop = ld[41];
    CheckLoopBlocks(loop, &basic_block_in_loop);

    EXPECT_FALSE(loop->HasNestedLoops());
    EXPECT_TRUE(loop->IsNested());
    EXPECT_EQ(loop->GetDepth(), 3u);
    EXPECT_EQ(std::distance(loop->begin(), loop->end()), 0u);
    EXPECT_EQ(loop->GetPreHeaderBlock(), spvtest::GetBasicBlock(f, 40));
    EXPECT_EQ(loop->GetHeaderBlock(), spvtest::GetBasicBlock(f, 41));
    EXPECT_EQ(loop->GetLatchBlock(), spvtest::GetBasicBlock(f, 43));
    EXPECT_EQ(loop->GetMergeBlock(), spvtest::GetBasicBlock(f, 42));
    EXPECT_FALSE(loop->IsInsideLoop(loop->GetMergeBlock()));
    EXPECT_FALSE(loop->IsInsideLoop(loop->GetPreHeaderBlock()));
  }

  {
    std::unordered_set<uint32_t> basic_block_in_loop = {{50, 53, 56, 52}};
    ir::Loop* loop = ld[50];
    CheckLoopBlocks(loop, &basic_block_in_loop);

    EXPECT_FALSE(loop->HasNestedLoops());
    EXPECT_TRUE(loop->IsNested());
    EXPECT_EQ(loop->GetDepth(), 3u);
    EXPECT_EQ(std::distance(loop->begin(), loop->end()), 0u);
    EXPECT_EQ(loop->GetPreHeaderBlock(), spvtest::GetBasicBlock(f, 39));
    EXPECT_EQ(loop->GetHeaderBlock(), spvtest::GetBasicBlock(f, 50));
    EXPECT_EQ(loop->GetLatchBlock(), spvtest::GetBasicBlock(f, 52));
    EXPECT_EQ(loop->GetMergeBlock(), spvtest::GetBasicBlock(f, 51));
    EXPECT_FALSE(loop->IsInsideLoop(loop->GetMergeBlock()));
    EXPECT_FALSE(loop->IsInsideLoop(loop->GetPreHeaderBlock()));
  }

  // Make sure LoopDescriptor gives us the inner most loop when we query for
  // loops.
  for (const ir::BasicBlock& bb : *f) {
    if (ir::Loop* loop = ld[&bb]) {
      for (ir::Loop& sub_loop :
           ir::make_range(++opt::TreeDFIterator<ir::Loop>(loop),
                          opt::TreeDFIterator<ir::Loop>())) {
        EXPECT_FALSE(sub_loop.IsInsideLoop(bb.id()));
      }
    }
  }
}

/*
Generated from the following GLSL
#version 330 core
layout(location = 0) out vec4 c;
void main() {
  for (int i = 0; i < 10; ++i) {
    for (int j = 0; j < 11; ++j) {
      for (int k = 0; k < 11; ++k) {}
    }
    for (int k = 0; k < 12; ++k) {}
  }
}
*/
TEST_F(PassClassTest, LoopParentTest) {
  const std::string text = R"(
               OpCapability Shader
          %1 = OpExtInstImport "GLSL.std.450"
               OpMemoryModel Logical GLSL450
               OpEntryPoint Fragment %2 "main" %3
               OpExecutionMode %2 OriginUpperLeft
               OpSource GLSL 330
               OpName %2 "main"
               OpName %4 "i"
               OpName %5 "j"
               OpName %6 "k"
               OpName %7 "k"
               OpName %3 "c"
               OpDecorate %3 Location 0
          %8 = OpTypeVoid
          %9 = OpTypeFunction %8
         %10 = OpTypeInt 32 1
         %11 = OpTypePointer Function %10
         %12 = OpConstant %10 0
         %13 = OpConstant %10 10
         %14 = OpTypeBool
         %15 = OpConstant %10 11
         %16 = OpConstant %10 1
         %17 = OpConstant %10 12
         %18 = OpTypeFloat 32
         %19 = OpTypeVector %18 4
         %20 = OpTypePointer Output %19
          %3 = OpVariable %20 Output
          %2 = OpFunction %8 None %9
         %21 = OpLabel
          %4 = OpVariable %11 Function
          %5 = OpVariable %11 Function
          %6 = OpVariable %11 Function
          %7 = OpVariable %11 Function
               OpStore %4 %12
               OpBranch %22
         %22 = OpLabel
               OpLoopMerge %23 %24 None
               OpBranch %25
         %25 = OpLabel
         %26 = OpLoad %10 %4
         %27 = OpSLessThan %14 %26 %13
               OpBranchConditional %27 %28 %23
         %28 = OpLabel
               OpStore %5 %12
               OpBranch %29
         %29 = OpLabel
               OpLoopMerge %30 %31 None
               OpBranch %32
         %32 = OpLabel
         %33 = OpLoad %10 %5
         %34 = OpSLessThan %14 %33 %15
               OpBranchConditional %34 %35 %30
         %35 = OpLabel
               OpStore %6 %12
               OpBranch %36
         %36 = OpLabel
               OpLoopMerge %37 %38 None
               OpBranch %39
         %39 = OpLabel
         %40 = OpLoad %10 %6
         %41 = OpSLessThan %14 %40 %15
               OpBranchConditional %41 %42 %37
         %42 = OpLabel
               OpBranch %38
         %38 = OpLabel
         %43 = OpLoad %10 %6
         %44 = OpIAdd %10 %43 %16
               OpStore %6 %44
               OpBranch %36
         %37 = OpLabel
               OpBranch %31
         %31 = OpLabel
         %45 = OpLoad %10 %5
         %46 = OpIAdd %10 %45 %16
               OpStore %5 %46
               OpBranch %29
         %30 = OpLabel
               OpStore %7 %12
               OpBranch %47
         %47 = OpLabel
               OpLoopMerge %48 %49 None
               OpBranch %50
         %50 = OpLabel
         %51 = OpLoad %10 %7
         %52 = OpSLessThan %14 %51 %17
               OpBranchConditional %52 %53 %48
         %53 = OpLabel
               OpBranch %49
         %49 = OpLabel
         %54 = OpLoad %10 %7
         %55 = OpIAdd %10 %54 %16
               OpStore %7 %55
               OpBranch %47
         %48 = OpLabel
               OpBranch %24
         %24 = OpLabel
         %56 = OpLoad %10 %4
         %57 = OpIAdd %10 %56 %16
               OpStore %4 %57
               OpBranch %22
         %23 = OpLabel
               OpReturn
               OpFunctionEnd
  )";
  // clang-format on
  std::unique_ptr<ir::IRContext> context =
      BuildModule(SPV_ENV_UNIVERSAL_1_1, nullptr, text,
                  SPV_TEXT_TO_BINARY_OPTION_PRESERVE_NUMERIC_IDS);
  ir::Module* module = context->module();
  EXPECT_NE(nullptr, module) << "Assembling failed for shader:\n"
                             << text << std::endl;
  const ir::Function* f = spvtest::GetFunction(module, 2);
  ir::LoopDescriptor& ld = *context->GetLoopDescriptor(f);

  EXPECT_EQ(ld.NumLoops(), 4u);

  {
    ir::Loop& loop = *ld[22];
    EXPECT_TRUE(loop.HasNestedLoops());
    EXPECT_FALSE(loop.IsNested());
    EXPECT_EQ(loop.GetDepth(), 1u);
    EXPECT_EQ(loop.GetParent(), nullptr);
  }

  {
    ir::Loop& loop = *ld[29];
    EXPECT_TRUE(loop.HasNestedLoops());
    EXPECT_TRUE(loop.IsNested());
    EXPECT_EQ(loop.GetDepth(), 2u);
    EXPECT_EQ(loop.GetParent(), ld[22]);
  }

  {
    ir::Loop& loop = *ld[36];
    EXPECT_FALSE(loop.HasNestedLoops());
    EXPECT_TRUE(loop.IsNested());
    EXPECT_EQ(loop.GetDepth(), 3u);
    EXPECT_EQ(loop.GetParent(), ld[29]);
  }

  {
    ir::Loop& loop = *ld[47];
    EXPECT_FALSE(loop.HasNestedLoops());
    EXPECT_TRUE(loop.IsNested());
    EXPECT_EQ(loop.GetDepth(), 2u);
    EXPECT_EQ(loop.GetParent(), ld[22]);
  }
}

/*
Generated from the following GLSL + --eliminate-local-multi-store
The preheader of loop %33 and %41 were removed as well.

#version 330 core
void main() {
  int a = 0;
  for (int i = 0; i < 10; ++i) {
    if (i == 0) {
      a = 1;
    } else {
      a = 2;
    }
    for (int j = 0; j < 11; ++j) {
      a++;
    }
  }
  for (int k = 0; k < 12; ++k) {}
}
*/
TEST_F(PassClassTest, CreatePreheaderTest) {
  const std::string text = R"(
               OpCapability Shader
          %1 = OpExtInstImport "GLSL.std.450"
               OpMemoryModel Logical GLSL450
               OpEntryPoint Fragment %2 "main"
               OpExecutionMode %2 OriginUpperLeft
               OpSource GLSL 330
               OpName %2 "main"
          %3 = OpTypeVoid
          %4 = OpTypeFunction %3
          %5 = OpTypeInt 32 1
          %6 = OpTypePointer Function %5
          %7 = OpConstant %5 0
          %8 = OpConstant %5 10
          %9 = OpTypeBool
         %10 = OpConstant %5 1
         %11 = OpConstant %5 2
         %12 = OpConstant %5 11
         %13 = OpConstant %5 12
         %14 = OpUndef %5
          %2 = OpFunction %3 None %4
         %15 = OpLabel
               OpBranch %16
         %16 = OpLabel
         %17 = OpPhi %5 %7 %15 %18 %19
         %20 = OpPhi %5 %7 %15 %21 %19
         %22 = OpPhi %5 %14 %15 %23 %19
               OpLoopMerge %41 %19 None
               OpBranch %25
         %25 = OpLabel
         %26 = OpSLessThan %9 %20 %8
               OpBranchConditional %26 %27 %41
         %27 = OpLabel
         %28 = OpIEqual %9 %20 %7
               OpSelectionMerge %33 None
               OpBranchConditional %28 %30 %31
         %30 = OpLabel
               OpBranch %33
         %31 = OpLabel
               OpBranch %33
         %33 = OpLabel
         %18 = OpPhi %5 %10 %30 %11 %31 %34 %35
         %23 = OpPhi %5 %7 %30 %7 %31 %36 %35
               OpLoopMerge %37 %35 None
               OpBranch %38
         %38 = OpLabel
         %39 = OpSLessThan %9 %23 %12
               OpBranchConditional %39 %40 %37
         %40 = OpLabel
         %34 = OpIAdd %5 %18 %10
               OpBranch %35
         %35 = OpLabel
         %36 = OpIAdd %5 %23 %10
               OpBranch %33
         %37 = OpLabel
               OpBranch %19
         %19 = OpLabel
         %21 = OpIAdd %5 %20 %10
               OpBranch %16
         %41 = OpLabel
         %42 = OpPhi %5 %7 %25 %43 %44
               OpLoopMerge %45 %44 None
               OpBranch %46
         %46 = OpLabel
         %47 = OpSLessThan %9 %42 %13
               OpBranchConditional %47 %48 %45
         %48 = OpLabel
               OpBranch %44
         %44 = OpLabel
         %43 = OpIAdd %5 %42 %10
               OpBranch %41
         %45 = OpLabel
               OpReturn
               OpFunctionEnd
  )";
  // clang-format on
  std::unique_ptr<ir::IRContext> context =
      BuildModule(SPV_ENV_UNIVERSAL_1_1, nullptr, text,
                  SPV_TEXT_TO_BINARY_OPTION_PRESERVE_NUMERIC_IDS);
  ir::Module* module = context->module();
  EXPECT_NE(nullptr, module) << "Assembling failed for shader:\n"
                             << text << std::endl;
  const ir::Function* f = spvtest::GetFunction(module, 2);
  ir::LoopDescriptor& ld = *context->GetLoopDescriptor(f);
  // No invalidation of the cfg should occur during this test.
  ir::CFG* cfg = context->cfg();

  EXPECT_EQ(ld.NumLoops(), 3u);

  {
    ir::Loop& loop = *ld[16];
    EXPECT_TRUE(loop.HasNestedLoops());
    EXPECT_FALSE(loop.IsNested());
    EXPECT_EQ(loop.GetDepth(), 1u);
    EXPECT_EQ(loop.GetParent(), nullptr);
  }

  {
    ir::Loop& loop = *ld[33];
    EXPECT_EQ(loop.GetPreHeaderBlock(), nullptr);
    EXPECT_NE(loop.GetOrCreatePreHeaderBlock(context.get()), nullptr);
    // Make sure the loop descriptor was properly updated.
    EXPECT_EQ(ld[loop.GetPreHeaderBlock()], ld[16]);
    {
      const std::vector<uint32_t>& preds =
          cfg->preds(loop.GetPreHeaderBlock()->id());
      std::unordered_set<uint32_t> pred_set(preds.begin(), preds.end());
      EXPECT_EQ(pred_set.size(), 2u);
<<<<<<< HEAD
      EXPECT_TRUE(!!pred_set.count(30));
      EXPECT_TRUE(!!pred_set.count(31));
=======
      EXPECT_TRUE(pred_set.count(30));
      EXPECT_TRUE(pred_set.count(31));
      // Check the phi instructions.
      loop.GetPreHeaderBlock()->ForEachPhiInst(
          [&pred_set](ir::Instruction* phi) {
            for (uint32_t i = 1; i < phi->NumInOperands(); i += 2) {
              EXPECT_TRUE(pred_set.count(phi->GetSingleWordInOperand(i)));
            }
          });
>>>>>>> b2d2da7d
    }
    {
      const std::vector<uint32_t>& preds =
          cfg->preds(loop.GetHeaderBlock()->id());
      std::unordered_set<uint32_t> pred_set(preds.begin(), preds.end());
      EXPECT_EQ(pred_set.size(), 2u);
<<<<<<< HEAD
      EXPECT_TRUE(!!pred_set.count(loop.GetPreHeaderBlock()->id()));
      EXPECT_TRUE(!!pred_set.count(35));
=======
      EXPECT_TRUE(pred_set.count(loop.GetPreHeaderBlock()->id()));
      EXPECT_TRUE(pred_set.count(35));
      // Check the phi instructions.
      loop.GetHeaderBlock()->ForEachPhiInst([&pred_set](ir::Instruction* phi) {
        for (uint32_t i = 1; i < phi->NumInOperands(); i += 2) {
          EXPECT_TRUE(pred_set.count(phi->GetSingleWordInOperand(i)));
        }
      });
>>>>>>> b2d2da7d
    }
  }

  {
    ir::Loop& loop = *ld[41];
    EXPECT_EQ(loop.GetPreHeaderBlock(), nullptr);
    EXPECT_NE(loop.GetOrCreatePreHeaderBlock(context.get()), nullptr);
    EXPECT_EQ(ld[loop.GetPreHeaderBlock()], nullptr);
    EXPECT_EQ(cfg->preds(loop.GetPreHeaderBlock()->id()).size(), 1u);
    EXPECT_EQ(cfg->preds(loop.GetPreHeaderBlock()->id())[0], 25u);
<<<<<<< HEAD
    const std::vector<uint32_t>& header_pred =
        cfg->preds(loop.GetHeaderBlock()->id());
    std::unordered_set<uint32_t> pred_set(header_pred.begin(),
                                          header_pred.end());
    EXPECT_EQ(pred_set.size(), 2u);
    EXPECT_TRUE(!!pred_set.count(loop.GetPreHeaderBlock()->id()));
    EXPECT_TRUE(!!pred_set.count(44));
=======
    // Check the phi instructions.
    loop.GetPreHeaderBlock()->ForEachPhiInst([](ir::Instruction* phi) {
      EXPECT_EQ(phi->NumInOperands(), 2u);
      EXPECT_EQ(phi->GetSingleWordInOperand(1), 25u);
    });
    {
      const std::vector<uint32_t>& preds =
          cfg->preds(loop.GetHeaderBlock()->id());
      std::unordered_set<uint32_t> pred_set(preds.begin(), preds.end());
      EXPECT_EQ(pred_set.size(), 2u);
      EXPECT_TRUE(pred_set.count(loop.GetPreHeaderBlock()->id()));
      EXPECT_TRUE(pred_set.count(44));
      // Check the phi instructions.
      loop.GetHeaderBlock()->ForEachPhiInst([&pred_set](ir::Instruction* phi) {
        for (uint32_t i = 1; i < phi->NumInOperands(); i += 2) {
          EXPECT_TRUE(pred_set.count(phi->GetSingleWordInOperand(i)));
        }
      });
    }
>>>>>>> b2d2da7d
  }

  // Make sure pre-header insertion leaves the module valid.
  std::vector<uint32_t> bin;
  context->module()->ToBinary(&bin, true);
  EXPECT_TRUE(Validate(bin));
}

}  // namespace<|MERGE_RESOLUTION|>--- conflicted
+++ resolved
@@ -18,10 +18,6 @@
 #include <string>
 #include <unordered_set>
 #include <vector>
-
-#ifdef SPIRV_EFFCEE
-#include "effcee/effcee.h"
-#endif
 
 #include "../assembly_builder.h"
 #include "../function_utils.h"
@@ -737,10 +733,6 @@
           cfg->preds(loop.GetPreHeaderBlock()->id());
       std::unordered_set<uint32_t> pred_set(preds.begin(), preds.end());
       EXPECT_EQ(pred_set.size(), 2u);
-<<<<<<< HEAD
-      EXPECT_TRUE(!!pred_set.count(30));
-      EXPECT_TRUE(!!pred_set.count(31));
-=======
       EXPECT_TRUE(pred_set.count(30));
       EXPECT_TRUE(pred_set.count(31));
       // Check the phi instructions.
@@ -750,17 +742,12 @@
               EXPECT_TRUE(pred_set.count(phi->GetSingleWordInOperand(i)));
             }
           });
->>>>>>> b2d2da7d
     }
     {
       const std::vector<uint32_t>& preds =
           cfg->preds(loop.GetHeaderBlock()->id());
       std::unordered_set<uint32_t> pred_set(preds.begin(), preds.end());
       EXPECT_EQ(pred_set.size(), 2u);
-<<<<<<< HEAD
-      EXPECT_TRUE(!!pred_set.count(loop.GetPreHeaderBlock()->id()));
-      EXPECT_TRUE(!!pred_set.count(35));
-=======
       EXPECT_TRUE(pred_set.count(loop.GetPreHeaderBlock()->id()));
       EXPECT_TRUE(pred_set.count(35));
       // Check the phi instructions.
@@ -769,7 +756,6 @@
           EXPECT_TRUE(pred_set.count(phi->GetSingleWordInOperand(i)));
         }
       });
->>>>>>> b2d2da7d
     }
   }
 
@@ -780,15 +766,6 @@
     EXPECT_EQ(ld[loop.GetPreHeaderBlock()], nullptr);
     EXPECT_EQ(cfg->preds(loop.GetPreHeaderBlock()->id()).size(), 1u);
     EXPECT_EQ(cfg->preds(loop.GetPreHeaderBlock()->id())[0], 25u);
-<<<<<<< HEAD
-    const std::vector<uint32_t>& header_pred =
-        cfg->preds(loop.GetHeaderBlock()->id());
-    std::unordered_set<uint32_t> pred_set(header_pred.begin(),
-                                          header_pred.end());
-    EXPECT_EQ(pred_set.size(), 2u);
-    EXPECT_TRUE(!!pred_set.count(loop.GetPreHeaderBlock()->id()));
-    EXPECT_TRUE(!!pred_set.count(44));
-=======
     // Check the phi instructions.
     loop.GetPreHeaderBlock()->ForEachPhiInst([](ir::Instruction* phi) {
       EXPECT_EQ(phi->NumInOperands(), 2u);
@@ -808,7 +785,6 @@
         }
       });
     }
->>>>>>> b2d2da7d
   }
 
   // Make sure pre-header insertion leaves the module valid.
