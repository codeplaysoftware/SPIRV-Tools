--- conflicted
+++ resolved
@@ -204,13 +204,12 @@
   LIBS SPIRV-Tools-opt
 )
 
-<<<<<<< HEAD
+add_spvtools_unittest(TARGET pass_merge_return
+  SRCS pass_merge_return_test.cpp pass_utils.cpp
+  LIBS SPIRV-Tools-opt
+)
+
 add_spvtools_unittest(TARGET pass_dominator_analysis
     SRCS dominator_analysis_pass.cpp
     LIBS SPIRV-Tools-opt
-=======
-add_spvtools_unittest(TARGET pass_merge_return
-  SRCS pass_merge_return_test.cpp pass_utils.cpp
-  LIBS SPIRV-Tools-opt
->>>>>>> a92d69b4
 )