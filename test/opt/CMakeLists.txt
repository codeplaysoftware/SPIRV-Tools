--- conflicted
+++ resolved
@@ -209,8 +209,6 @@
   SRCS pass_merge_return_test.cpp pass_utils.cpp
   LIBS SPIRV-Tools-opt
 )
-<<<<<<< HEAD
-=======
 
 add_spvtools_unittest(TARGET value_table
   SRCS value_table_test.cpp pass_utils.cpp
@@ -220,5 +218,4 @@
 add_spvtools_unittest(TARGET local_redundancy_elimination
   SRCS local_redundancy_elimination_test.cpp pass_utils.cpp
   LIBS SPIRV-Tools-opt
-)
->>>>>>> c170afd9
+)