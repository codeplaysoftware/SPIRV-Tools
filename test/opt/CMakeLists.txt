--- conflicted
+++ resolved
@@ -262,12 +262,12 @@
   LIBS SPIRV-Tools-opt
 )
 
-<<<<<<< HEAD
+add_spvtools_unittest(TARGET pass_workaround1209
+  SRCS workaround1209_test.cpp pass_utils.cpp
+  LIBS SPIRV-Tools-opt
+)
+
 add_spvtools_unittest(TARGET ir_builder
   SRCS ir_builder.cpp
-=======
-add_spvtools_unittest(TARGET pass_workaround1209
-  SRCS workaround1209_test.cpp pass_utils.cpp
->>>>>>> 73940aba
   LIBS SPIRV-Tools-opt
 )