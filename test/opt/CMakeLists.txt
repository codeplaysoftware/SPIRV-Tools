# Copyright (c) 2016 Google Inc.
#
# Licensed under the Apache License, Version 2.0 (the "License");
# you may not use this file except in compliance with the License.
# You may obtain a copy of the License at
#
#     http://www.apache.org/licenses/LICENSE-2.0
#
# Unless required by applicable law or agreed to in writing, software
# distributed under the License is distributed on an "AS IS" BASIS,
# WITHOUT WARRANTIES OR CONDITIONS OF ANY KIND, either express or implied.
# See the License for the specific language governing permissions and
# limitations under the License.

add_spvtools_unittest(TARGET instruction
  SRCS instruction_test.cpp
  LIBS SPIRV-Tools-opt
)

add_spvtools_unittest(TARGET instruction_list
        SRCS instruction_list_test.cpp
        LIBS SPIRV-Tools-opt
        )

add_spvtools_unittest(TARGET ir_loader
  SRCS ir_loader_test.cpp
  LIBS SPIRV-Tools-opt
)

add_spvtools_unittest(TARGET pass_manager
  SRCS module_utils.h
       pass_manager_test.cpp
  LIBS SPIRV-Tools-opt
)

add_spvtools_unittest(TARGET optimizer
  SRCS optimizer_test.cpp
  LIBS SPIRV-Tools-opt
)

add_spvtools_unittest(TARGET pass_strip_debug_info
  SRCS strip_debug_info_test.cpp pass_utils.cpp
  LIBS SPIRV-Tools-opt
)

add_spvtools_unittest(TARGET pass_compact_ids
  SRCS compact_ids_test.cpp pass_utils.cpp
  LIBS SPIRV-Tools-opt
)

add_spvtools_unittest(TARGET pass_flatten_decoration
  SRCS flatten_decoration_test.cpp pass_utils.cpp
  LIBS SPIRV-Tools-opt
)

add_spvtools_unittest(TARGET pass_freeze_spec_const
  SRCS freeze_spec_const_test.cpp pass_utils.cpp
  LIBS SPIRV-Tools-opt
)

add_spvtools_unittest(TARGET pass_block_merge
  SRCS block_merge_test.cpp pass_utils.cpp
  LIBS SPIRV-Tools-opt
)

add_spvtools_unittest(TARGET pass_inline
  SRCS inline_test.cpp pass_utils.cpp
  LIBS SPIRV-Tools-opt
)

add_spvtools_unittest(TARGET pass_inline_opaque
  SRCS inline_opaque_test.cpp pass_utils.cpp
  LIBS SPIRV-Tools-opt
)

add_spvtools_unittest(TARGET pass_insert_extract_elim
  SRCS insert_extract_elim_test.cpp pass_utils.cpp
  LIBS SPIRV-Tools-opt
)

add_spvtools_unittest(TARGET pass_local_ssa_elim
  SRCS local_ssa_elim_test.cpp pass_utils.cpp
  LIBS SPIRV-Tools-opt
)

add_spvtools_unittest(TARGET pass_local_single_block_elim
  SRCS local_single_block_elim.cpp pass_utils.cpp
  LIBS SPIRV-Tools-opt
)

add_spvtools_unittest(TARGET pass_local_access_chain_convert
  SRCS local_access_chain_convert_test.cpp pass_utils.cpp
  LIBS SPIRV-Tools-opt
)

add_spvtools_unittest(TARGET pass_local_single_store_elim
  SRCS local_single_store_elim_test.cpp pass_utils.cpp
  LIBS SPIRV-Tools-opt
)

add_spvtools_unittest(TARGET pass_dead_branch_elim
  SRCS dead_branch_elim_test.cpp pass_utils.cpp
  LIBS SPIRV-Tools-opt
)

add_spvtools_unittest(TARGET pass_dead_variable_elim
        SRCS dead_variable_elim_test.cpp pass_utils.cpp
        LIBS SPIRV-Tools-opt
        )

add_spvtools_unittest(TARGET pass_aggressive_dce
  SRCS aggressive_dead_code_elim_test.cpp pass_utils.cpp
  LIBS SPIRV-Tools-opt
)

add_spvtools_unittest(TARGET pass_common_uniform_elim
  SRCS common_uniform_elim_test.cpp pass_utils.cpp
  LIBS SPIRV-Tools-opt
)

add_spvtools_unittest(TARGET pass_eliminate_dead_const
  SRCS eliminate_dead_const_test.cpp pass_utils.cpp
  LIBS SPIRV-Tools-opt
)

add_spvtools_unittest(TARGET pass_eliminate_dead_functions
  SRCS eliminate_dead_functions_test.cpp pass_utils.cpp
  LIBS SPIRV-Tools-opt
)

add_spvtools_unittest(TARGET pass_pass
  SRCS pass_test.cpp pass_utils.cpp
  LIBS SPIRV-Tools-opt
)

add_spvtools_unittest(TARGET pass_utils
  SRCS utils_test.cpp pass_utils.cpp
  LIBS SPIRV-Tools-opt
)

add_spvtools_unittest(TARGET def_use
  SRCS def_use_test.cpp pass_utils.cpp
  LIBS SPIRV-Tools-opt
)

add_spvtools_unittest(TARGET assembly_builder
  SRCS assembly_builder_test.cpp pass_utils.cpp
  LIBS SPIRV-Tools-opt
)

add_spvtools_unittest(TARGET types
  SRCS types_test.cpp
  LIBS SPIRV-Tools-opt
)

add_spvtools_unittest(TARGET type_manager
  SRCS type_manager_test.cpp
  LIBS SPIRV-Tools-opt
)

add_spvtools_unittest(TARGET iterator
  SRCS iterator_test.cpp
  LIBS SPIRV-Tools-opt
)

add_spvtools_unittest(TARGET module
  SRCS module_utils.h
       module_test.cpp
  LIBS SPIRV-Tools-opt
)

add_spvtools_unittest(TARGET pass_fold_spec_const_op_composite
  SRCS fold_spec_const_op_composite_test.cpp pass_utils.cpp
  LIBS SPIRV-Tools-opt
)

add_spvtools_unittest(TARGET pass_unify_const
  SRCS unify_const_test.cpp
  LIBS SPIRV-Tools-opt
)

add_spvtools_unittest(TARGET pass_set_spec_const_default_value
  SRCS set_spec_const_default_value_test.cpp pass_utils.cpp
  LIBS SPIRV-Tools-opt
)

add_spvtools_unittest(TARGET line_debug_info
  SRCS line_debug_info_test.cpp pass_utils.cpp
  LIBS SPIRV-Tools-opt
)

add_spvtools_unittest(TARGET pass_strength_reduction
  SRCS strength_reduction_test.cpp pass_utils.cpp
  LIBS SPIRV-Tools-opt
)

add_spvtools_unittest(TARGET cfg_cleanup
  SRCS cfg_cleanup_test.cpp pass_utils.cpp
  LIBS SPIRV-Tools-opt
)

add_spvtools_unittest(TARGET ir_context
  SRCS ir_context_test.cpp pass_utils.cpp
  LIBS SPIRV-Tools-opt
)
add_spvtools_unittest(TARGET pass_merge_return
  SRCS pass_merge_return_test.cpp pass_utils.cpp
  LIBS SPIRV-Tools-opt
)

<<<<<<< HEAD
add_spvtools_unittest(TARGET pass_merge_return
  SRCS pass_merge_return_test.cpp pass_utils.cpp
  LIBS SPIRV-Tools-opt
)

=======
>>>>>>> 3f453229
add_spvtools_unittest(TARGET pass_dominator_analysis
    SRCS dominator_analysis_pass.cpp
    LIBS SPIRV-Tools-opt
)<|MERGE_RESOLUTION|>--- conflicted
+++ resolved
@@ -208,14 +208,6 @@
   LIBS SPIRV-Tools-opt
 )
 
-<<<<<<< HEAD
-add_spvtools_unittest(TARGET pass_merge_return
-  SRCS pass_merge_return_test.cpp pass_utils.cpp
-  LIBS SPIRV-Tools-opt
-)
-
-=======
->>>>>>> 3f453229
 add_spvtools_unittest(TARGET pass_dominator_analysis
     SRCS dominator_analysis_pass.cpp
     LIBS SPIRV-Tools-opt
