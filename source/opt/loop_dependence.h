// Copyright (c) 2018 Google LLC.
//
// Licensed under the Apache License, Version 2.0 (the "License");
// you may not use this file except in compliance with the License.
// You may obtain a copy of the License at
//
//     http://www.apache.org/licenses/LICENSE-2.0
//
// Unless required by applicable law or agreed to in writing, software
// distributed under the License is distributed on an "AS IS" BASIS,
// WITHOUT WARRANTIES OR CONDITIONS OF ANY KIND, either express or implied.
// See the License for the specific language governing permissions and
// limitations under the License.

#ifndef SOURCE_OPT_LOOP_DEPENDENCE_H_
#define SOURCE_OPT_LOOP_DEPENDENCE_H_

#include <algorithm>
#include <cstdint>
#include <list>
#include <map>
#include <memory>
#include <ostream>
#include <set>
#include <string>
#include <utility>
#include <vector>

#include "opt/instruction.h"
#include "opt/ir_context.h"
#include "opt/loop_descriptor.h"
#include "opt/scalar_analysis.h"

namespace spvtools {
namespace opt {

// Stores information about dependence between a load and a store wrt a single
// loop in a loop nest.
// DependenceInformation
// * UNKNOWN if no dependence information can be gathered or is gathered
//   for it.
// * DIRECTION if a dependence direction could be found, but not a
//   distance.
// * DISTANCE if a dependence distance could be found.
// * PEEL if peeling either the first or last iteration will break
//   dependence between the given load and store.
// * IRRELEVANT if it has no effect on the dependence between the given
//   load and store.
//
// If peel_first == true, the analysis has found that peeling the first
// iteration of this loop will break dependence.
//
// If peel_last == true, the analysis has found that peeling the last iteration
// of this loop will break dependence.
class DistanceEntry {
 public:
  enum DependenceInformation {
    UNKNOWN = 0,
    DIRECTION = 1,
    DISTANCE = 2,
    PEEL = 3,
    IRRELEVANT = 4,
    POINT = 5
  };
  enum Directions {
    NONE = 0,
    LT = 1,
    EQ = 2,
    LE = 3,
    GT = 4,
    NE = 5,
    GE = 6,
    ALL = 7
  };
  DependenceInformation dependence_information;
  Directions direction;
  int64_t distance;
  bool peel_first;
  bool peel_last;
  int64_t point_x;
  int64_t point_y;

  DistanceEntry()
      : dependence_information(DependenceInformation::UNKNOWN),
        direction(Directions::ALL),
        distance(0),
        peel_first(false),
        peel_last(false),
        point_x(0),
        point_y(0) {}

  explicit DistanceEntry(Directions direction_)
      : dependence_information(DependenceInformation::DIRECTION),
        direction(direction_),
        distance(0),
        peel_first(false),
<<<<<<< HEAD
        peel_last(false),
        point_x(0),
        point_y(0) {}

  DistanceEntry(Directions direction_, int64_t distance_)
      : dependence_information(DependenceInformation::DISTANCE),
        direction(direction_),
        distance(distance_),
        peel_first(false),
        peel_last(false),
        point_x(0),
        point_y(0) {}

  DistanceEntry(int64_t x, int64_t y)
      : dependence_information(DependenceInformation::POINT),
        direction(Directions::ALL),
        distance(0),
        peel_first(false),
        peel_last(false),
        point_x(x),
        point_y(y) {}
=======
        peel_last(false) {}
>>>>>>> cafac45d

  bool operator==(const DistanceEntry& rhs) const {
    return direction == rhs.direction && peel_first == rhs.peel_first &&
           peel_last == rhs.peel_last && distance == rhs.distance &&
           point_x == rhs.point_x && point_y == rhs.point_y;
  }

  bool operator!=(const DistanceEntry& rhs) const { return !(*this == rhs); }
};

// Stores a vector of DistanceEntrys, one per loop in the analysis.
// A DistanceVector holds all of the information gathered in a dependence
// analysis wrt the loops stored in the LoopDependenceAnalysis performing the
// analysis.
class DistanceVector {
 public:
  explicit DistanceVector(size_t size) : entries(size, DistanceEntry{}) {}

  explicit DistanceVector(std::vector<DistanceEntry> entries_) : entries(entries_) {}

  DistanceEntry& GetEntry(size_t index) { return entries[index]; }
  const DistanceEntry& GetEntry(size_t index) const { return entries[index]; }

  std::vector<DistanceEntry>& GetEntries() { return entries; }
  const std::vector<DistanceEntry>& GetEntries() const { return entries; }

  bool operator==(const DistanceVector& rhs) const {
    if (entries.size() != rhs.entries.size()) {
      return false;
    }
    for (size_t i = 0; i < entries.size(); ++i) {
      if (entries[i] != rhs.entries[i]) {
        return false;
      }
    }
    return true;
  }
  bool operator!=(const DistanceVector& rhs) const { return !(*this == rhs); }

 private:
  std::vector<DistanceEntry> entries;
};

<<<<<<< HEAD
class DependenceLine;
class DependenceDistance;
class DependencePoint;
class DependenceNone;
class DependenceEmpty;

class Constraint {
 public:
  explicit Constraint(const ir::Loop* loop) : loop_(loop) {}
  enum ConstraintType { Line, Distance, Point, None, Empty };

  virtual ConstraintType GetType() const = 0;

  virtual ~Constraint() {}

  // Get the loop this constraint belongs to.
  const ir::Loop* GetLoop() const { return loop_; }

  bool operator==(const Constraint& other) const;

  bool operator!=(const Constraint& other) const;

#define DeclareCastMethod(target)                  \
  virtual target* As##target() { return nullptr; } \
  virtual const target* As##target() const { return nullptr; }
  DeclareCastMethod(DependenceLine);
  DeclareCastMethod(DependenceDistance);
  DeclareCastMethod(DependencePoint);
  DeclareCastMethod(DependenceNone);
  DeclareCastMethod(DependenceEmpty);
#undef DeclareCastMethod

 protected:
  const ir::Loop* loop_;
};

class DependenceLine : public Constraint {
 public:
  DependenceLine(SENode* a, SENode* b, SENode* c, const ir::Loop* loop)
      : Constraint(loop), a_(a), b_(b), c_(c) {}

  ConstraintType GetType() const final { return Line; }

  DependenceLine* AsDependenceLine() final { return this; }
  const DependenceLine* AsDependenceLine() const final { return this; }

  SENode* GetA() const { return a_; }
  SENode* GetB() const { return b_; }
  SENode* GetC() const { return c_; }

 private:
  SENode* a_;
  SENode* b_;
  SENode* c_;
};

class DependenceDistance : public Constraint {
 public:
  DependenceDistance(SENode* distance, const ir::Loop* loop)
      : Constraint(loop), distance_(distance) {}

  ConstraintType GetType() const final { return Distance; }

  DependenceDistance* AsDependenceDistance() final { return this; }
  const DependenceDistance* AsDependenceDistance() const final { return this; }

  SENode* GetDistance() const { return distance_; }

 private:
  SENode* distance_;
};

class DependencePoint : public Constraint {
 public:
  DependencePoint(SENode* source, SENode* destination, const ir::Loop* loop)
      : Constraint(loop), source_(source), destination_(destination) {}

  ConstraintType GetType() const final { return Point; }

  DependencePoint* AsDependencePoint() final { return this; }
  const DependencePoint* AsDependencePoint() const final { return this; }

  SENode* GetSource() const { return source_; }
  SENode* GetDestination() const { return destination_; }

 private:
  SENode* source_;
  SENode* destination_;
};

class DependenceNone : public Constraint {
 public:
  DependenceNone() : Constraint(nullptr) {}
  ConstraintType GetType() const final { return None; }

  DependenceNone* AsDependenceNone() final { return this; }
  const DependenceNone* AsDependenceNone() const final { return this; }
};

class DependenceEmpty : public Constraint {
 public:
  DependenceEmpty() : Constraint(nullptr) {}
  ConstraintType GetType() const final { return Empty; }

  DependenceEmpty* AsDependenceEmpty() final { return this; }
  const DependenceEmpty* AsDependenceEmpty() const final { return this; }
};

=======
// Provides dependence information between a store instruction and a load
// instruction inside the same loop in a loop nest.
//
// The analysis can only check dependence between stores and loads with regard
// to the loop nest it is created with.
//
// The analysis can output debugging information to a stream. The output
// describes the control flow of the analysis and what information it can deduce
// at each step.
// SetDebugStream and ClearDebugStream are provided for this functionality.
//
// The dependency algorithm is based on the 1990 Paper
//   Practical Dependence Testing
//   Gina Goff, Ken Kennedy, Chau-Wen Tseng
//
// The algorithm first identifies subscript pairs between the load and store.
// Each pair is tested until all have been tested or independence is found.
// The number of induction variables in a pair determines which test to perform
// on it;
// Zero Index Variable (ZIV) is used when no induction variables are present
// in the pair.
// Single Index Variable (SIV) is used when only one induction variable is
// present, but may occur multiple times in the pair.
// Multiple Index Variable (MIV) is used when more than one induction variable
// is present in the pair.
>>>>>>> cafac45d
class LoopDependenceAnalysis {
 public:
  LoopDependenceAnalysis(ir::IRContext* context,
                         std::vector<const ir::Loop*> loops)
      : context_(context),
        loops_(loops),
        scalar_evolution_(context),
        debug_stream_(nullptr) {}

  // Finds the dependence between |source| and |destination|.
  // |source| should be an OpLoad.
  // |destination| should be an OpStore.
  // Any direction and distance information found will be stored in
  // |distance_vector|.
  // Returns true if independence is found, false otherwise.
  bool GetDependence(const ir::Instruction* source,
                     const ir::Instruction* destination,
                     DistanceVector* distance_vector);

  // Returns true if |subscript_pair| represents a Zero Index Variable pair
  // (ZIV)
  bool IsZIV(const std::pair<SENode*, SENode*>& subscript_pair);

  // Returns true if |subscript_pair| represents a Single Index Variable
  // (SIV) pair
  bool IsSIV(const std::pair<SENode*, SENode*>& subscript_pair);

  // Returns true if |subscript_pair| represents a Multiple Index Variable
  // (MIV) pair
  bool IsMIV(const std::pair<SENode*, SENode*>& subscript_pair);

  // Finds the lower bound of |loop| as an SENode* and returns the result.
  // The lower bound is the starting value of the loops induction variable
  SENode* GetLowerBound(const ir::Loop* loop);

  // Finds the upper bound of |loop| as an SENode* and returns the result.
  // The upper bound is the last value before the loop exit condition is met.
  SENode* GetUpperBound(const ir::Loop* loop);

  // Returns true if |value| is between |bound_one| and |bound_two| (inclusive).
  bool IsWithinBounds(int64_t value, int64_t bound_one, int64_t bound_two);

  // Finds the bounds of |loop| as upper_bound - lower_bound and returns the
  // resulting SENode.
  // If the operations can not be completed a nullptr is returned.
  SENode* GetTripCount(const ir::Loop* loop);

  // Returns the SENode* produced by building an SENode from the result of
  // calling GetInductionInitValue on |loop|.
  // If the operation can not be completed a nullptr is returned.
  SENode* GetFirstTripInductionNode(const ir::Loop* loop);

  // Returns the SENode* produced by building an SENode from the result of
  // GetFirstTripInductionNode + (GetTripCount - 1) * induction_coefficient.
  // If the operation can not be completed a nullptr is returned.
  SENode* GetFinalTripInductionNode(const ir::Loop* loop,
                                    SENode* induction_coefficient);

  // Returns all the distinct loops that appear in |nodes|.
  std::set<const ir::Loop*> CollectLoops(
      const std::vector<SERecurrentNode*>& nodes);

  // Returns all the distinct loops that appear in |source| and |destination|.
  std::set<const ir::Loop*> CollectLoops(SENode* source, SENode* destination);

  // Returns true if |distance| is provably outside the loop bounds.
  // |coefficient| must be an SENode representing the coefficient of the
  // induction variable of |loop|.
  // This method is able to handle some symbolic cases which IsWithinBounds
  // can't handle.
  bool IsProvablyOutsideOfLoopBounds(const ir::Loop* loop, SENode* distance,
                                     SENode* coefficient);

  // Sets the ostream for debug information for the analysis.
  void SetDebugStream(std::ostream& debug_stream) {
    debug_stream_ = &debug_stream;
  }

  // Clears the stored ostream to stop debug information printing.
  void ClearDebugStream() { debug_stream_ = nullptr; }

  // Returns the ScalarEvolutionAnalysis used by this analysis.
  ScalarEvolutionAnalysis* GetScalarEvolution() { return &scalar_evolution_; }

  // Subscript partitioning as described in Figure 1 of 'Practical Dependence
  // Testing' by Gina Goff, Ken Kennedy, and Chau-Wen Tseng from PLDI '91.
  // Partitions the subscripts into independent subscripts and minimally coupled
  // sets of subscripts.
  // Returns the partitioning of subscript pairs. Sets of size 1 indicates an
  // independent subscript-pair and others indicate coupled sets.
  using PartitionedSubscripts =
      std::vector<std::set<std::pair<ir::Instruction*, ir::Instruction*>>>;
  PartitionedSubscripts PartitionSubscripts(
      const std::vector<ir::Instruction*>& source_subscripts,
      const std::vector<ir::Instruction*>& destination_subscripts);

  // Returns the ir::Loop* matching the loop for |subscript_pair|.
  // |subscript_pair| must be an SIV pair.
  const ir::Loop* GetLoopForSubscriptPair(
      std::pair<SENode*, SENode*>* subscript_pair);

  // Returns the DistanceEntry matching the loop for |subscript_pair|.
  // |subscript_pair| must be an SIV pair.
  DistanceEntry* GetDistanceEntryForSubscriptPair(
      std::pair<SENode*, SENode*>* subscript_pair,
      DistanceVector* distance_vector);

  // Returns the DistanceEntry matching |loop|.
  DistanceEntry* GetDistanceEntryForLoop(const ir::Loop* loop,
                                         DistanceVector* distance_vector);

  // Returns a vector of Instruction* which form the subscripts of the array
  // access defined by the access chain |instruction|.
  std::vector<ir::Instruction*> GetSubscripts(
      const ir::Instruction* instruction);

  // Delta test as described in Figure 3 of 'Practical Dependence
  // Testing' by Gina Goff, Ken Kennedy, and Chau-Wen Tseng from PLDI '91.
  bool DeltaTest(std::vector<std::pair<SENode*, SENode*>>& coupled_subscripts,
                 DistanceVector* dv_entry);

  // Constraint propagation as described in Figure 5 of 'Practical Dependence
  // Testing' by Gina Goff, Ken Kennedy, and Chau-Wen Tseng from PLDI '91.
  std::pair<SENode*, SENode*> PropagateConstraints(
      std::pair<SENode*, SENode*>& subscript_pair,
      const std::list<std::shared_ptr<Constraint>>& constraints);

  // Constraint intersection as described in Figure 4 of 'Practical Dependence
  // Testing' by Gina Goff, Ken Kennedy, and Chau-Wen Tseng from PLDI '91.
  std::shared_ptr<Constraint> IntersectConstraints(
      std::shared_ptr<Constraint> constraint_0,
      std::shared_ptr<Constraint> constraint_1, const SENode* lower_bound,
      const SENode* upper_bound);

  // Returns true if each loop in |loops| is in a form supported by this
  // analysis.
  // A loop is supported if it has a single induction variable and that
  // induction variable has a step of +1 or -1 per loop iteration.
  bool CheckSupportedLoops(std::vector<const ir::Loop*> loops);

  // Returns true if |loop| is in a form supported by this analysis.
  // A loop is supported if it has a single induction variable and that
  // induction variable has a step of +1 or -1 per loop iteration.
  bool IsSupportedLoop(const ir::Loop* loop);

 private:
  ir::IRContext* context_;

  // The loop nest we are analysing the dependence of.
  std::vector<const ir::Loop*> loops_;

  // The ScalarEvolutionAnalysis used by this analysis to store and perform much
  // of its logic.
  ScalarEvolutionAnalysis scalar_evolution_;

  // The ostream debug information for the analysis to print to.
  std::ostream* debug_stream_;

  // Returns true if independence can be proven and false if it can't be proven.
  bool ZIVTest(std::pair<SENode*, SENode*>* subscript_pair);

  // Analyzes the subscript pair to find an applicable SIV test.
  // Returns true if independence can be proven and false if it can't be proven.
  bool SIVTest(std::pair<SENode*, SENode*>* subscript_pair,
               DistanceVector* distance_vector);

  // Takes the form a*i + c1, a*i + c2
  // When c1 and c2 are loop invariant and a is constant
  // distance = (c1 - c2)/a
  //              < if distance > 0
  // direction =  = if distance = 0
  //              > if distance < 0
  // Returns true if independence is proven and false if it can't be proven.
  bool StrongSIVTest(SENode* source, SENode* destination, SENode* coeff,
                     DistanceEntry* distance_entry);

  // Takes for form a*i + c1, a*i + c2
  // where c1 and c2 are loop invariant and a is constant.
  // c1 and/or c2 contain one or more SEValueUnknown nodes.
  bool SymbolicStrongSIVTest(SENode* source, SENode* destination,
                             SENode* coefficient,
                             DistanceEntry* distance_entry);

  // Takes the form a1*i + c1, a2*i + c2
  // where a1 = 0
  // distance = (c1 - c2) / a2
  // Returns true if independence is proven and false if it can't be proven.
  bool WeakZeroSourceSIVTest(SENode* source, SERecurrentNode* destination,
                             SENode* coefficient,
                             DistanceEntry* distance_entry);

  // Takes the form a1*i + c1, a2*i + c2
  // where a2 = 0
  // distance = (c2 - c1) / a1
  // Returns true if independence is proven and false if it can't be proven.
  bool WeakZeroDestinationSIVTest(SERecurrentNode* source, SENode* destination,
                                  SENode* coefficient,
                                  DistanceEntry* distance_entry);

  // Takes the form a1*i + c1, a2*i + c2
  // where a1 = -a2
  // distance = (c2 - c1) / 2*a1
  // Returns true if independence is proven and false if it can't be proven.
  bool WeakCrossingSIVTest(SENode* source, SENode* destination,
                           SENode* coefficient, DistanceEntry* distance_entry);

  // Uses the def_use_mgr to get the instruction referenced by
  // SingleWordInOperand(|id|) when called on |instruction|.
  ir::Instruction* GetOperandDefinition(const ir::Instruction* instruction,
                                        int id);

  // Perform the GCD test if both, the source and the destination nodes, are in
  // the form a0*i0 + a1*i1 + ... an*in + c.
  bool GCDMIVTest(const std::pair<SENode*, SENode*>& subscript_pair);

  // Finds the number of induction variables in |node|.
  // Returns -1 on failure.
  int64_t CountInductionVariables(SENode* node);

  // Finds the number of induction variables shared between |source| and
  // |destination|.
  // Returns -1 on failure.
  int64_t CountInductionVariables(SENode* source, SENode* destination);

  // Takes the offset from the induction variable and subtracts the lower bound
  // from it to get the constant term added to the induction.
  // Returns the resuting constant term, or nullptr if it could not be produced.
  SENode* GetConstantTerm(const ir::Loop* loop, SERecurrentNode* induction);

  // Marks all the distance entries in |distance_vector| that were relate to
  // loops in |loops_| but were not used in any subscripts as irrelevant to the
  // to the dependence test.
  void MarkUnsusedDistanceEntriesAsIrrelevant(
      const ir::Instruction* source, const ir::Instruction* destination,
      DistanceVector* distance_vector);

  // Converts |value| to a std::string and returns the result.
  // This is required because Android does not compile std::to_string.
  template <typename valueT>
  std::string ToString(valueT value) {
    std::ostringstream string_stream;
    string_stream << value;
    return string_stream.str();
  }

  // Prints |debug_msg| and "\n" to the ostream pointed to by |debug_stream_|.
  // Won't print anything if |debug_stream_| is nullptr.
  void PrintDebug(std::string debug_msg);
};

}  // namespace opt
}  // namespace spvtools

#endif  // SOURCE_OPT_LOOP_DEPENDENCE_H__<|MERGE_RESOLUTION|>--- conflicted
+++ resolved
@@ -94,7 +94,6 @@
         direction(direction_),
         distance(0),
         peel_first(false),
-<<<<<<< HEAD
         peel_last(false),
         point_x(0),
         point_y(0) {}
@@ -116,9 +115,6 @@
         peel_last(false),
         point_x(x),
         point_y(y) {}
-=======
-        peel_last(false) {}
->>>>>>> cafac45d
 
   bool operator==(const DistanceEntry& rhs) const {
     return direction == rhs.direction && peel_first == rhs.peel_first &&
@@ -162,7 +158,6 @@
   std::vector<DistanceEntry> entries;
 };
 
-<<<<<<< HEAD
 class DependenceLine;
 class DependenceDistance;
 class DependencePoint;
@@ -271,7 +266,6 @@
   const DependenceEmpty* AsDependenceEmpty() const final { return this; }
 };
 
-=======
 // Provides dependence information between a store instruction and a load
 // instruction inside the same loop in a loop nest.
 //
@@ -297,7 +291,6 @@
 // present, but may occur multiple times in the pair.
 // Multiple Index Variable (MIV) is used when more than one induction variable
 // is present in the pair.
->>>>>>> cafac45d
 class LoopDependenceAnalysis {
  public:
   LoopDependenceAnalysis(ir::IRContext* context,
