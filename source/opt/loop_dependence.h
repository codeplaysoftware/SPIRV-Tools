--- conflicted
+++ resolved
@@ -51,19 +51,16 @@
         peel_last(false),
         distance(0) {}
 
-<<<<<<< HEAD
   DistanceEntry(Directions direction_)
       : direction(direction_),
         peel_first(false),
         peel_last(false),
         distance(0) {}
-=======
-  bool operator==(const DistanceEntry& rhs) {
+  bool operator==(const DistanceEntry& rhs) const {
     return direction == rhs.direction && peel_first == rhs.peel_first &&
            peel_last == rhs.peel_last && distance == rhs.distance;
   }
-  bool operator!=(const DistanceEntry& rhs) { return !(*this == rhs); }
->>>>>>> 3257fc00
+  bool operator!=(const DistanceEntry& rhs) const { return !(*this == rhs); }
 };
 
 class DistanceVector {
@@ -72,7 +69,7 @@
   DistanceVector(std::vector<DistanceEntry> entries_) : entries(entries_) {}
   std::vector<DistanceEntry> entries;
 
-  bool operator==(const DistanceVector& rhs) {
+  bool operator==(const DistanceVector& rhs) const {
     if (entries.size() != rhs.entries.size()) {
       return false;
     }
@@ -83,7 +80,7 @@
     }
     return true;
   }
-  bool operator!=(const DistanceVector& rhs) { return !(*this == rhs); }
+  bool operator!=(const DistanceVector& rhs) const { return !(*this == rhs); }
 };
 
 class LoopDependenceAnalysis {
@@ -183,11 +180,9 @@
       std::pair<SENode*, SENode*>* subscript_pair,
       DistanceVector* distance_vector);
 
-
   // Returns the DistanceEntry matching |loop|.
-  DistanceEntry* GetDistanceEntryForLoop(
-      const ir::Loop* loop,
-      DistanceVector* distance_vector);
+  DistanceEntry* GetDistanceEntryForLoop(const ir::Loop* loop,
+                                         DistanceVector* distance_vector);
 
  private:
   ir::IRContext* context_;
