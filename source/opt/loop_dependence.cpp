--- conflicted
+++ resolved
@@ -962,7 +962,6 @@
           [loop,
            this](const std::pair<ir::Instruction*, ir::Instruction*>& elem)
               -> bool {
-<<<<<<< HEAD
 
                 auto rec_0 =
                     scalar_evolution_.AnalyzeInstruction(std::get<0>(elem))
@@ -970,14 +969,6 @@
                 auto rec_1 =
                     scalar_evolution_.AnalyzeInstruction(std::get<1>(elem))
                         ->CollectRecurrentNodes();
-=======
-            auto rec_0 =
-                scalar_evolution_.AnalyzeInstruction(std::get<0>(elem))
-                    ->CollectRecurrentNodes();
-            auto rec_1 =
-                scalar_evolution_.AnalyzeInstruction(std::get<1>(elem))
-                    ->CollectRecurrentNodes();
->>>>>>> de7e2df4
 
                 rec_0.insert(rec_0.end(), rec_1.begin(), rec_1.end());
 
