--- conflicted
+++ resolved
@@ -125,25 +125,18 @@
 
     // We have multiple induction variables so should attempt an MIV test.
     if (IsMIV(subscript_pair)) {
-<<<<<<< HEAD
+   PrintDebug("Found a MIV subscript pair.");
       if (GCDMIVTest(source_node, destination_node)) {
-        // TODO: The group was independent, set the appearing loops to
-        // TODO: Directions::NONE
+
+        PrintDebug("Proved independence with the GCD test.");
         auto current_loops = CollectLoops(source_node, destination_node);
 
-        for (auto loop : current_loops) {
-          auto distance_entry = GetDistanceEntryForLoop(loop, distance_vector);
+        for (auto current_loop: current_loops) {
+          auto distance_entry = GetDistanceEntryForLoop(current_loop, distance_vector);
           distance_entry->direction = DistanceEntry::Directions::NONE;
         }
         return true;
       }
-=======
-      // Currently not handled
-      PrintDebug(
-          "Found a MIV subscript pair. MIV is currently unhandled.\n"
-          "Assuming dependence in all directions for this subscript pair.");
-      continue;
->>>>>>> 784027b3
     }
   }
 
