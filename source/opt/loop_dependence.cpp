--- conflicted
+++ resolved
@@ -109,20 +109,13 @@
     }
 
     // We have multiple induction variables so should attempt an MIV test.
-<<<<<<< HEAD
-    if (IsMIV(std::make_pair(source_node, destination_node))) {
+    if (IsMIV(subscript_pair)) {
       if (GCDMIVTest(source_node, destination_node)) {
-        distance_vector->direction = DistanceVector::Directions::NONE;
+        // TODO: The group was independent, set the appearing loops to
+        // TODO: Directions::NONE
+        // distance_entry->direction = DistanceEntry::Directions::NONE;
         return true;
       }
-=======
-    if (IsMIV(subscript_pair)) {
-      // Currently not handled
-      PrintDebug(
-          "Found a MIV subscript pair. MIV is currently unhandled.\n"
-          "Assuming dependence in all directions for this subscript pair.");
-      return false;
->>>>>>> c220cea3
     }
   }
 
@@ -738,7 +731,6 @@
   return false;
 }
 
-<<<<<<< HEAD
 // Calculate the greatest common divisor of a & b using Stein's algorithm.
 int64_t GreatestCommonDivisor(int64_t a, int64_t b) {
   // Simple cases
@@ -893,7 +885,8 @@
   running_gcd = CalculateGCDFromCoefficients(dest_recurrences, running_gcd);
 
   return delta % running_gcd != 0;
-=======
+}
+
 std::vector<std::set<std::pair<ir::Instruction*, ir::Instruction*>>>
 LoopDependenceAnalysis::PartitionSubscripts(
     const std::vector<ir::Instruction*>& source_subscripts,
@@ -959,7 +952,6 @@
       partitions.end());
 
   return partitions;
->>>>>>> c220cea3
 }
 
 }  // namespace opt
