--- conflicted
+++ resolved
@@ -165,21 +165,11 @@
     }
 
     // We have multiple induction variables so should attempt an MIV test.
-<<<<<<< HEAD
-    if (induction_variable_count > 1) {
+    if (IsMIV(std::make_pair(source_node, destination_node))) {
       if (GCDMIVTest(source_node, destination_node)) {
         distance_vector->direction = DistanceVector::Directions::NONE;
         return true;
       }
-=======
-    if (IsMIV(std::make_pair(source_node, destination_node))) {
-      // Currently not handled
-      PrintDebug(
-          "Found a MIV subscript pair. MIV is currently unhandled.\n"
-          "Assuming dependence in all directions for this subscript pair.");
-      distance_vector->direction = DistanceVector::Directions::ALL;
-      return false;
->>>>>>> 06005782
     }
   }
 
