--- conflicted
+++ resolved
@@ -100,11 +100,7 @@
       break;
     }
     default: {
-<<<<<<< HEAD
-      output = new SECantCompute(this);
-=======
       output = CreateValueUnknownNode();
->>>>>>> 3e7297f8
       instruction_map_[inst] = output;
       break;
     }
@@ -227,35 +223,6 @@
 SENode* ScalarEvolutionAnalysis::CreateCantComputeNode() {
   return GetCachedOrAdd(
       std::unique_ptr<SECantCompute>(new SECantCompute(this)));
-<<<<<<< HEAD
-}
-
-bool ScalarEvolutionAnalysis::CanProveEqual(const SENode& source,
-                                            const SENode& destination) {
-  return source == destination;
-}
-
-bool ScalarEvolutionAnalysis::CanProveNotEqual(const SENode& source,
-                                               const SENode& destination) {
-  return source != destination;
-}
-
-int64_t SEMultiplyNode::FoldToSingleValue() const {
-  int64_t val = 0;
-  for (SENode* child : children_) {
-    val *= child->FoldToSingleValue();
-  }
-  return val;
-}
-
-int64_t SEAddNode::FoldToSingleValue() const {
-  int64_t val = 0;
-  for (SENode* child : children_) {
-    val += child->FoldToSingleValue();
-  }
-  return val;
-=======
->>>>>>> 3e7297f8
 }
 
 // Add the created node into the cache of nodes. If it already exists return it.
@@ -348,18 +315,5 @@
   }
 }
 
-// SENodeDSL operator+(int64_t lhs, SENodeDSL rhs) { return rhs + lhs; }
-// SENodeDSL operator+(SENode* lhs, SENodeDSL rhs) { return rhs + lhs; }
-
-// SENodeDSL operator-(int64_t lhs, SENodeDSL rhs) {
-//   return SENodeDSL{rhs.scev_->CreateConstant(lhs)} - rhs;
-// }
-// SENodeDSL operator-(SENode* lhs, SENodeDSL rhs) {
-//   return SENodeDSL{lhs} - rhs;
-// }
-
-// SENodeDSL operator*(int64_t lhs, SENodeDSL rhs) { return rhs * lhs; }
-// SENodeDSL operator*(SENode* lhs, SENodeDSL rhs) { return rhs * lhs; }
-
 }  // namespace opt
 }  // namespace spvtools