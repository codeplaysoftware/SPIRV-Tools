// Copyright (c) 2018 Google LLC.
//
// Licensed under the Apache License, Version 2.0 (the "License");
// you may not use this file except in compliance with the License.
// You may obtain a copy of the License at
//
//     http://www.apache.org/licenses/LICENSE-2.0
//
// Unless required by applicable law or agreed to in writing, software
// distributed under the License is distributed on an "AS IS" BASIS,
// WITHOUT WARRANTIES OR CONDITIONS OF ANY KIND, either express or implied.
// See the License for the specific language governing permissions and
// limitations under the License.

#include "opt/scalar_analysis.h"

#include <algorithm>
#include <functional>
#include <string>
#include <utility>

#include "opt/ir_context.h"

// Transforms a given scalar operation instruction into a DAG representation.
//
// 1. Take an instruction and traverse the its operands until we reach a
// constant node or any instruction which we do not know how to compute the
// value of, such as a load.
//
// 2. Create a new node for each instruction traversed and build the nodes for
// the in operands of that instruction as well.
//
// 3. Add the operand nodes as children of the first and hash the node. Use the
// hash to see if the node is already in the cache. We ensure the children are
// always in sorted order so that two nodes with the same children but inserted
// in a different order have the same hash and so that the overloaded operator==
// will return true. If the node is already in the cache return the cached
// version instead.
//
// 4. The created DAG can then be simplified by
// ScalarAnalysis::SimplifyExpression, implemented in
// scalar_analysis_simplification.cpp. See that file for further information on
// the simplification process.
//

namespace spvtools {
namespace opt {

uint32_t SENode::NumberOfNodes = 0;

SENode* ScalarEvolutionAnalysis::CreateNegation(SENode* operand) {
  if (operand->GetType() == SENode::Constant) {
    return CreateConstant(-operand->AsSEConstantNode()->FoldToSingleValue());
  }
  std::unique_ptr<SENode> negation_node{new SENegative(this)};
  negation_node->AddChild(operand);
  return GetCachedOrAdd(std::move(negation_node));
}

SENode* ScalarEvolutionAnalysis::CreateConstant(int64_t integer) {
  return GetCachedOrAdd(
      std::unique_ptr<SENode>(new SEConstantNode(this, integer)));
}

SENode* ScalarEvolutionAnalysis::AnalyzeMultiplyOp(
    const ir::Instruction* multiply) {
  assert(multiply->opcode() == SpvOp::SpvOpIMul &&
         "Multiply node did not come from a multiply instruction");
  opt::analysis::DefUseManager* def_use = context_->get_def_use_mgr();

  SENode* op1 =
      AnalyzeInstruction(def_use->GetDef(multiply->GetSingleWordInOperand(0)));
  SENode* op2 =
      AnalyzeInstruction(def_use->GetDef(multiply->GetSingleWordInOperand(1)));

  return CreateMultiplyNode(op1, op2);
}

SENode* ScalarEvolutionAnalysis::CreateMultiplyNode(SENode* operand_1,
                                                    SENode* operand_2) {
  if (operand_1->GetType() == SENode::Constant &&
      operand_2->GetType() == SENode::Constant) {
    return CreateConstant(operand_1->AsSEConstantNode()->FoldToSingleValue() *
                          operand_2->AsSEConstantNode()->FoldToSingleValue());
  }

  std::unique_ptr<SENode> multiply_node{new SEMultiplyNode(this)};

  multiply_node->AddChild(operand_1);
  multiply_node->AddChild(operand_2);

  return GetCachedOrAdd(std::move(multiply_node));
}

SENode* ScalarEvolutionAnalysis::CreateSubtraction(SENode* operand_1,
                                                   SENode* operand_2) {
  // Fold if both operands are constant.
  if (operand_1->GetType() == SENode::Constant &&
      operand_2->GetType() == SENode::Constant) {
    return CreateConstant(operand_1->AsSEConstantNode()->FoldToSingleValue() -
                          operand_2->AsSEConstantNode()->FoldToSingleValue());
  }

  return CreateAddNode(operand_1, CreateNegation(operand_2));
}

SENode* ScalarEvolutionAnalysis::CreateAddNode(SENode* operand_1,
                                               SENode* operand_2,
                                               bool simplify) {
  // Fold if both operands are constant and the |simplify| flag is true.
  if (operand_1->GetType() == SENode::Constant &&
      operand_2->GetType() == SENode::Constant && simplify) {
    return CreateConstant(operand_1->AsSEConstantNode()->FoldToSingleValue() +
                          operand_2->AsSEConstantNode()->FoldToSingleValue());
  }

  std::unique_ptr<SENode> add_node{new SEAddNode(this)};

  add_node->AddChild(operand_1);
  add_node->AddChild(operand_2);

  return GetCachedOrAdd(std::move(add_node));
}

SENode* ScalarEvolutionAnalysis::AnalyzeInstruction(
    const ir::Instruction* inst) {
  if (recurrent_node_map_.find(inst) != recurrent_node_map_.end())
    return recurrent_node_map_[inst];

  SENode* output = nullptr;
  switch (inst->opcode()) {
    case SpvOp::SpvOpPhi: {
      output = AnalyzePhiInstruction(inst);
      break;
    }
    case SpvOp::SpvOpConstant:
    case SpvOp::SpvOpConstantNull: {
      output = AnalyzeConstant(inst);
      break;
    }
    case SpvOp::SpvOpISub:
    case SpvOp::SpvOpIAdd: {
      output = AnalyzeAddOp(inst);
      break;
    }
    case SpvOp::SpvOpIMul: {
      output = AnalyzeMultiplyOp(inst);
      break;
    }
    default: {
      output = CreateValueUnknownNode(inst);
      break;
    }
  }

  return output;
}

SENode* ScalarEvolutionAnalysis::AnalyzeConstant(const ir::Instruction* inst) {
  assert(inst->NumInOperands() == 1);

  if (inst->opcode() == SpvOp::SpvOpConstantNull) return CreateConstant(0);

  int64_t value = 0;

  // Look up the instruction in the constant manager.
  const opt::analysis::Constant* constant =
      context_->get_constant_mgr()->FindDeclaredConstant(inst->result_id());

  if (!constant) return CreateCantComputeNode();

  const opt::analysis::IntConstant* int_constant = constant->AsIntConstant();

  // Exit out if it is a 64 bit integer.
  if (!int_constant || int_constant->words().size() != 1)
    return CreateCantComputeNode();

  if (int_constant->type()->AsInteger()->IsSigned()) {
    value = int_constant->GetS32BitValue();
  } else {
    value = int_constant->GetU32BitValue();
  }

  return CreateConstant(value);
}

// Handles both addition and subtraction. If the |sub| flag is set then the
// addition will be op1+(-op2) otherwise op1+op2.
SENode* ScalarEvolutionAnalysis::AnalyzeAddOp(const ir::Instruction* inst) {
  assert((inst->opcode() == SpvOp::SpvOpIAdd or
          inst->opcode() == SpvOp::SpvOpISub) &&
         "Add node must be created from a OpIAdd or OpISub instruction");

  opt::analysis::DefUseManager* def_use = context_->get_def_use_mgr();
  std::unique_ptr<SENode> add_node{new SEAddNode(this)};

  SENode* op1 =
      AnalyzeInstruction(def_use->GetDef(inst->GetSingleWordInOperand(0)));

  SENode* op2 =
      AnalyzeInstruction(def_use->GetDef(inst->GetSingleWordInOperand(1)));

  // To handle subtraction we wrap the second operand in a unary negation node.
  if (inst->opcode() == SpvOp::SpvOpISub) {
    op2 = CreateNegation(op2);
  }

  return CreateAddNode(op1, op2);
}

SENode* ScalarEvolutionAnalysis::AnalyzePhiInstruction(
    const ir::Instruction* phi) {
  // The phi should only have two incoming value pairs.
  if (phi->NumInOperands() != 4) {
    return CreateCantComputeNode();
  }

  opt::analysis::DefUseManager* def_use = context_->get_def_use_mgr();

  // Get the basic block this instruction belongs to.
  ir::BasicBlock* basic_block =
      context_->get_instr_block(const_cast<ir::Instruction*>(phi));

  // And then the function that the basic blocks belongs to.
  ir::Function* function = basic_block->GetParent();

  // Use the function to get the loop descriptor.
  ir::LoopDescriptor* loop_descriptor = context_->GetLoopDescriptor(function);

  // We only handle phis in loops at the moment.
  if (!loop_descriptor) return CreateCantComputeNode();

  // Get the innermost loop which this block belongs to.
  ir::Loop* loop = (*loop_descriptor)[basic_block->id()];

  // If the loop doesn't exist or doesn't have a preheader or latch block, exit
  // out.
  if (!loop || !loop->GetLatchBlock() || !loop->GetPreHeaderBlock())
    return CreateCantComputeNode();

  std::unique_ptr<SERecurrentNode> phi_node{new SERecurrentNode(this, loop)};
  recurrent_node_map_[phi] = phi_node.get();

  for (uint32_t i = 0; i < phi->NumInOperands(); i += 2) {
    uint32_t value_id = phi->GetSingleWordInOperand(i);
    uint32_t incoming_label_id = phi->GetSingleWordInOperand(i + 1);

    ir::Instruction* value_inst = def_use->GetDef(value_id);
    SENode* value_node = AnalyzeInstruction(value_inst);

<<<<<<< HEAD
    // Both operands must be loop invariant.
    if (!IsLoopInvariant(loop, value_node)) {
      return CreateCantComputeNode();
    }

    if (!loop->IsInsideLoop(incoming_label_id)) {
=======
    if (incoming_label_id == loop->GetPreHeaderBlock()->id()) {
>>>>>>> 4e5fa78e
      phi_node->AddOffset(value_node);
    } else if (incoming_label_id == loop->GetLatchBlock()->id()) {
      // Assumed to be in the form of step + phi.
      if (value_node->GetType() != SENode::Add) return CreateCantComputeNode();

      SENode* step_node = nullptr;
      SENode* phi_operand = nullptr;
      SENode* operand_1 = value_node->GetChild(0);
      SENode* operand_2 = value_node->GetChild(1);

      // Find which node is the step term.
      if (!operand_1->AsSERecurrentNode())
        step_node = operand_1;
      else if (!operand_2->AsSERecurrentNode())
        step_node = operand_2;

      // Find which node is the recurrent expression.
      if (operand_1->AsSERecurrentNode())
        phi_operand = operand_1;
      else if (operand_2->AsSERecurrentNode())
        phi_operand = operand_2;

      // If it is not in the form step + phi exit out.
      if (!(step_node && phi_operand)) return CreateCantComputeNode();

      // If the phi operand is not the same phi node exit out.
      if (phi_operand != phi_node.get()) return CreateCantComputeNode();

      if (!IsLoopInvariant(loop, step_node)) {
        return CreateCantComputeNode();
      }

      phi_node->AddCoefficient(step_node);
    }
  }

  recurrent_node_map_[phi] = GetCachedOrAdd(std::move(phi_node));

  return recurrent_node_map_[phi];
}

SENode* ScalarEvolutionAnalysis::CreateValueUnknownNode(
    const ir::Instruction* inst) {
  std::unique_ptr<SEValueUnknown> load_node{
      new SEValueUnknown(this, inst->unique_id())};
  return GetCachedOrAdd(std::move(load_node));
}

SENode* ScalarEvolutionAnalysis::CreateCantComputeNode() {
  return GetCachedOrAdd(
      std::unique_ptr<SECantCompute>(new SECantCompute(this)));
}

// Add the created node into the cache of nodes. If it already exists return it.
SENode* ScalarEvolutionAnalysis::GetCachedOrAdd(
    std::unique_ptr<SENode> prospective_node) {
  auto itr = node_cache_.find(prospective_node);
  if (itr != node_cache_.end()) {
    return (*itr).get();
  }

  SENode* raw_ptr_to_node = prospective_node.get();
  node_cache_.insert(std::move(prospective_node));
  return raw_ptr_to_node;
}

bool ScalarEvolutionAnalysis::IsLoopInvariant(const ir::Loop* loop,
                                              const SENode* node) const {
  for (auto itr = node->graph_cbegin(); itr != node->graph_cend(); ++itr) {
    if (const SERecurrentNode* rec = itr->AsSERecurrentNode()) {
      const ir::BasicBlock* header = rec->GetLoop()->GetHeaderBlock();

      // If the loop which the recurrent expression belongs to is either |loop|
      // or a nested loop inside |loop| then we assume it is variant.
      if (loop->IsInsideLoop(header)) {
        return false;
      }
    } else if (const SEValueUnknown* unknown = itr->AsSEValueUnknown()) {
      // If the instruction is inside the loop we conservatively assume it is
      // loop variant.
      if (loop->IsInsideLoop(unknown->ResultId())) return false;
    }
  }

  return true;
}

std::string SENode::AsString() const {
  switch (GetType()) {
    case Constant:
      return "Constant";
    case RecurrentAddExpr:
      return "RecurrentAddExpr";
    case Add:
      return "Add";
    case Negative:
      return "Negative";
    case Multiply:
      return "Multiply";
    case ValueUnknown:
      return "Value Unknown";
    case CanNotCompute:
      return "Can not compute";
  }
  return "NULL";
}

bool SENode::operator==(const SENode& other) const {
  if (GetType() != other.GetType()) return false;

  if (other.GetChildren().size() != children_.size()) return false;

  const SERecurrentNode* this_as_recurrent = AsSERecurrentNode();

  // Check the children are the same, for SERecurrentNodes we need to check the
  // offset and coefficient manually as the child vector is sorted by ids so the
  // offset/coefficient information is lost.
  if (!this_as_recurrent) {
    for (size_t index = 0; index < children_.size(); ++index) {
      if (other.GetChildren()[index] != children_[index]) return false;
    }
  } else {
    const SERecurrentNode* other_as_recurrent = other.AsSERecurrentNode();

    // We've already checked the types are the same, this should not fail if
    // this->AsSERecurrentNode() succeeded.
    assert(other_as_recurrent);

    if (this_as_recurrent->GetCoefficient() !=
        other_as_recurrent->GetCoefficient())
      return false;

    if (this_as_recurrent->GetOffset() != other_as_recurrent->GetOffset())
      return false;
  }

  // If we're dealing with a value unknown node check both nodes were created by
  // the same instruction.
  if (GetType() == SENode::ValueUnknown) {
    if (AsSEValueUnknown()->ResultId() !=
        other.AsSEValueUnknown()->ResultId()) {
      return false;
    }
  }

  if (AsSEConstantNode()) {
    if (AsSEConstantNode()->FoldToSingleValue() !=
        other.AsSEConstantNode()->FoldToSingleValue())
      return false;
  }

  return true;
}

bool SENode::operator!=(const SENode& other) const { return !(*this == other); }

namespace {
// Helper functions to insert 32/64 bit values into the 32 bit hash string. This
// allows us to add pointers to the string by reinterpreting the pointers as
// uintptr_t. PushToString will deduce the type, call sizeof on it and use
// that size to call into the correct PushToStringImpl functor depending on
// whether it is 32 or 64 bit.

template <typename T, size_t size_of_t>
struct PushToStringImpl;

template <typename T>
struct PushToStringImpl<T, 8> {
  void operator()(T id, std::u32string* str) {
    str->push_back(static_cast<uint32_t>(id << 32));
    str->push_back(static_cast<uint32_t>(id));
  }
};

template <typename T>
struct PushToStringImpl<T, 4> {
  void operator()(T id, std::u32string* str) {
    str->push_back(static_cast<uint32_t>(id));
  }
};

template <typename T>
static void PushToString(T id, std::u32string* str) {
  PushToStringImpl<T, sizeof(T)>{}(id, str);
}

}  // namespace

// Implements the hashing of SENodes.
size_t SENodeHash::operator()(const SENode* node) const {
  // Concatinate the terms into a string which we can hash.
  std::u32string hash_string{};

  // Hashing the type as a string is safer than hashing the enum as the enum is
  // very likely to collide with constants.
  for (char ch : node->AsString()) {
    hash_string.push_back(static_cast<char32_t>(ch));
  }

  // We just ignore the literal value unless it is a constant.
  if (node->GetType() == SENode::Constant)
    PushToString(node->AsSEConstantNode()->FoldToSingleValue(), &hash_string);

  const SERecurrentNode* recurrent = node->AsSERecurrentNode();

  // If we're dealing with a recurrent expression hash the loop as well so that
  // nested inductions like i=0,i++ and j=0,j++ correspond to different nodes.
  if (recurrent) {
    PushToString(reinterpret_cast<uintptr_t>(recurrent->GetLoop()),
                 &hash_string);

    // Recurrent expressions can't be hashed using the normal method as the
    // order of coefficient and offset matters to the hash.
    PushToString(reinterpret_cast<uintptr_t>(recurrent->GetCoefficient()),
                 &hash_string);
    PushToString(reinterpret_cast<uintptr_t>(recurrent->GetOffset()),
                 &hash_string);

    return std::hash<std::u32string>{}(hash_string);
  }

  // Hash the result id of the original instruction which created this node if
  // it is a value unknown node.
  if (node->GetType() == SENode::ValueUnknown) {
    PushToString(node->AsSEValueUnknown()->ResultId(), &hash_string);
  }

  // Hash the pointers of the child nodes, each SENode has a unique pointer
  // associated with it.
  const std::vector<SENode*>& children = node->GetChildren();
  for (const SENode* child : children) {
    PushToString(reinterpret_cast<uintptr_t>(child), &hash_string);
  }

  return std::hash<std::u32string>{}(hash_string);
}

// This overload is the actual overload used by the node_cache_ set.
size_t SENodeHash::operator()(const std::unique_ptr<SENode>& node) const {
  return this->operator()(node.get());
}

void SENode::DumpDot(std::ostream& out, bool recurse) const {
  size_t unique_id = std::hash<const SENode*>{}(this);
  out << unique_id << " [label=\"" << AsString() << " ";
  if (GetType() == SENode::Constant) {
    out << "\nwith value: " << this->AsSEConstantNode()->FoldToSingleValue();
  }
  out << "\"]\n";
  for (const SENode* child : children_) {
    size_t child_unique_id = std::hash<const SENode*>{}(child);
    out << unique_id << " -> " << child_unique_id << " \n";
    if (recurse) child->DumpDot(out, true);
  }
}

namespace {
class IsGreaterThanZero {
 public:
  explicit IsGreaterThanZero(ir::IRContext* context) : context_(context) {}

  bool Eval(const SENode* node, bool or_equal_zero, bool* result) {
    switch (Visit(node)) {
      case Signedness::kPositiveOrNegative: {
        return false;
      }
      case Signedness::kStrictlyNegative: {
        *result = false;
        break;
      }
      case Signedness::kNegative: {
        if (!or_equal_zero) {
          return false;
        }
        *result = false;
        break;
      }
      case Signedness::kStrictlyPositive: {
        *result = true;
        break;
      }
      case Signedness::kPositive: {
        if (!or_equal_zero) {
          return false;
        }
        *result = true;
        break;
      }
    }
    return true;
  }

 private:
  enum class Signedness {
    kPositiveOrNegative,  // Yield a value positive or negative.
    kStrictlyNegative,    // Yield a value strictly less than 0.
    kNegative,            // Yield a value less or equal to 0.
    kStrictlyPositive,    // Yield a value strictly greater than 0.
    kPositive             // Yield a value greater or equal to 0.
  };

  // Combine the signedness according to arithmetic rules of a given operator.
  using Combiner = std::function<Signedness(Signedness, Signedness)>;

  Combiner GetAddCombiner() const {
    return [](Signedness lhs, Signedness rhs) {
      switch (lhs) {
        case Signedness::kPositiveOrNegative:
          break;
        case Signedness::kStrictlyNegative:
          if (rhs == Signedness::kStrictlyNegative ||
              rhs == Signedness::kNegative)
            return lhs;
          break;
        case Signedness::kNegative: {
          if (rhs == Signedness::kStrictlyNegative)
            return Signedness::kStrictlyNegative;
          if (rhs == Signedness::kNegative) return Signedness::kNegative;
          break;
        }
        case Signedness::kStrictlyPositive: {
          if (rhs == Signedness::kStrictlyPositive ||
              rhs == Signedness::kPositive) {
            return Signedness::kStrictlyPositive;
          }
          break;
        }
        case Signedness::kPositive: {
          if (rhs == Signedness::kStrictlyPositive)
            return Signedness::kStrictlyPositive;
          if (rhs == Signedness::kPositive) return Signedness::kPositive;
          break;
        }
      }
      return Signedness::kPositiveOrNegative;
    };
  }

  Combiner GetMulCombiner() const {
    return [](Signedness lhs, Signedness rhs) {
      switch (lhs) {
        case Signedness::kPositiveOrNegative:
          break;
        case Signedness::kStrictlyNegative: {
          switch (rhs) {
            case Signedness::kPositiveOrNegative: {
              break;
            }
            case Signedness::kStrictlyNegative: {
              return Signedness::kStrictlyPositive;
            }
            case Signedness::kNegative: {
              return Signedness::kPositive;
            }
            case Signedness::kStrictlyPositive: {
              return Signedness::kStrictlyNegative;
            }
            case Signedness::kPositive: {
              return Signedness::kNegative;
            }
          }
          break;
        }
        case Signedness::kNegative: {
          switch (rhs) {
            case Signedness::kPositiveOrNegative: {
              break;
            }
            case Signedness::kStrictlyNegative:
            case Signedness::kNegative: {
              return Signedness::kPositive;
            }
            case Signedness::kStrictlyPositive:
            case Signedness::kPositive: {
              return Signedness::kNegative;
            }
          }
          break;
        }
        case Signedness::kStrictlyPositive: {
          return rhs;
        }
        case Signedness::kPositive: {
          switch (rhs) {
            case Signedness::kPositiveOrNegative: {
              break;
            }
            case Signedness::kStrictlyNegative:
            case Signedness::kNegative: {
              return Signedness::kNegative;
            }
            case Signedness::kStrictlyPositive:
            case Signedness::kPositive: {
              return Signedness::kPositive;
            }
          }
          break;
        }
      }
      return Signedness::kPositiveOrNegative;
    };
  }

  Signedness Visit(const SENode* node) {
    switch (node->GetType()) {
      case SENode::Constant:
        return Visit(node->AsSEConstantNode());
        break;
      case SENode::RecurrentExpr:
        return Visit(node->AsSERecurrentNode());
        break;
      case SENode::Negative:
        return Visit(node->AsSENegative());
        break;
      case SENode::CanNotCompute:
        return Visit(node->AsSECantCompute());
        break;
      case SENode::ValueUnknown:
        return Visit(node->AsSEValueUnknown());
        break;
      case SENode::Add:
        return VisitExpr(node, GetAddCombiner());
        break;
      case SENode::Multiply:
        return VisitExpr(node, GetMulCombiner());
        break;
    }
    return Signedness::kPositiveOrNegative;
  }

  Signedness Visit(const SEConstantNode* node) {
    if (0 == node->FoldToSingleValue()) return Signedness::kPositive;
    if (0 < node->FoldToSingleValue()) return Signedness::kStrictlyPositive;
    if (0 > node->FoldToSingleValue()) return Signedness::kStrictlyNegative;
    return Signedness::kPositiveOrNegative;
  }

  Signedness Visit(const SEValueUnknown* node) {
    ir::Instruction* insn =
        context_->get_def_use_mgr()->GetDef(node->UniqueId());
    analysis::Type* type = context_->get_type_mgr()->GetType(insn->type_id());
    assert(type && "Can't retrieve a type for the instruction");
    analysis::Integer* int_type = type->AsInteger();
    assert(type && "Can't retrieve an integer type for the instruction");
    return int_type->IsSigned() ? Signedness::kPositiveOrNegative
                                : Signedness::kPositive;
  }

  Signedness Visit(const SERecurrentNode* node) {
    Signedness coeff_sign = Visit(node->GetCoefficient());
    // SERecurrentNode represent an affine expression in the range [0,
    // loop_bound], so the result cannot be strictly positive or negative.
    switch (coeff_sign) {
      default:
        break;
      case Signedness::kStrictlyNegative:
        coeff_sign = Signedness::kNegative;
        break;
      case Signedness::kStrictlyPositive:
        coeff_sign = Signedness::kPositive;
        break;
    }
    return GetAddCombiner()(coeff_sign, Visit(node->GetOffset()));
  }

  Signedness Visit(const SENegative* node) {
    switch (Visit(*node->begin())) {
      case Signedness::kPositiveOrNegative: {
        return Signedness::kPositiveOrNegative;
      }
      case Signedness::kStrictlyNegative: {
        return Signedness::kStrictlyPositive;
      }
      case Signedness::kNegative: {
        return Signedness::kPositive;
      }
      case Signedness::kStrictlyPositive: {
        return Signedness::kStrictlyNegative;
      }
      case Signedness::kPositive: {
        return Signedness::kNegative;
      }
    }
    return Signedness::kPositiveOrNegative;
  }

  Signedness Visit(const SECantCompute*) {
    return Signedness::kPositiveOrNegative;
  }

  Signedness VisitExpr(
      const SENode* node,
      std::function<Signedness(Signedness, Signedness)> reduce) {
    Signedness result = Visit(*node->begin());
    for (const SENode* operand : ir::make_range(++node->begin(), node->end())) {
      if (result == Signedness::kPositiveOrNegative) {
        return Signedness::kPositiveOrNegative;
      }
      result = reduce(result, Visit(operand));
    }
    return result;
  }

  ir::IRContext* context_;
};
}  // namespace

bool ScalarEvolutionAnalysis::IsAlwaysGreaterThanZero(SENode* node,
                                                      bool* is_gt_zero) const {
  return IsGreaterThanZero(context_).Eval(node, false, is_gt_zero);
}

bool ScalarEvolutionAnalysis::IsAlwaysGreaterOrEqualToZero(
    SENode* node, bool* is_ge_zero) const {
  return IsGreaterThanZero(context_).Eval(node, true, is_ge_zero);
}

namespace {

// Remove N from chains like A * ... * N * ... * Z, if N is not in the chain,
// returns the original chain.
static SENode* RemoveOneNodeFromMultiplyChain(SEMultiplyNode* mul,
                                              const SENode* node) {
  SENode* lhs = mul->GetChildren()[0];
  SENode* rhs = mul->GetChildren()[1];
  if (lhs == node) {
    return rhs;
  }
  if (rhs == node) {
    return lhs;
  }
  if (lhs->AsSEMultiplyNode()) {
    SENode* res = RemoveOneNodeFromMultiplyChain(lhs->AsSEMultiplyNode(), node);
    if (res != lhs)
      return mul->GetParentAnalysis()->CreateMultiplyNode(res, rhs);
  }
  if (rhs->AsSEMultiplyNode()) {
    SENode* res = RemoveOneNodeFromMultiplyChain(rhs->AsSEMultiplyNode(), node);
    if (res != rhs)
      return mul->GetParentAnalysis()->CreateMultiplyNode(res, rhs);
  }

  return mul;
}
}  // namespace

std::pair<SExpression, int64_t> SExpression::operator/(
    SExpression rhs_wrapper) const {
  SENode* lhs = node_;
  SENode* rhs = rhs_wrapper.node_;
  // Check for division by 0.
  if (rhs->AsSEConstantNode() &&
      !rhs->AsSEConstantNode()->FoldToSingleValue()) {
    return {scev_->CreateCantComputeNode(), 0};
  }

  // Trivial case.
  if (lhs->AsSEConstantNode() && rhs->AsSEConstantNode()) {
    int64_t lhs_value = lhs->AsSEConstantNode()->FoldToSingleValue();
    int64_t rhs_value = rhs->AsSEConstantNode()->FoldToSingleValue();
    return {scev_->CreateConstant(lhs_value / rhs_value),
            lhs_value % rhs_value};
  }

  // look for a "c U / U" pattern.
  if (lhs->AsSEMultiplyNode()) {
    assert(lhs->GetChildren().size() == 2 &&
           "More than 2 operand for a multiply node.");
    SENode* res = RemoveOneNodeFromMultiplyChain(lhs->AsSEMultiplyNode(), rhs);
    if (res != lhs) {
      return {res, 0};
    }
  }

  return {scev_->CreateCantComputeNode(), 0};
}

}  // namespace opt
}  // namespace spvtools<|MERGE_RESOLUTION|>--- conflicted
+++ resolved
@@ -248,16 +248,7 @@
     ir::Instruction* value_inst = def_use->GetDef(value_id);
     SENode* value_node = AnalyzeInstruction(value_inst);
 
-<<<<<<< HEAD
-    // Both operands must be loop invariant.
-    if (!IsLoopInvariant(loop, value_node)) {
-      return CreateCantComputeNode();
-    }
-
-    if (!loop->IsInsideLoop(incoming_label_id)) {
-=======
     if (incoming_label_id == loop->GetPreHeaderBlock()->id()) {
->>>>>>> 4e5fa78e
       phi_node->AddOffset(value_node);
     } else if (incoming_label_id == loop->GetLatchBlock()->id()) {
       // Assumed to be in the form of step + phi.
@@ -666,7 +657,7 @@
       case SENode::Constant:
         return Visit(node->AsSEConstantNode());
         break;
-      case SENode::RecurrentExpr:
+      case SENode::RecurrentAddExpr:
         return Visit(node->AsSERecurrentNode());
         break;
       case SENode::Negative:
@@ -697,7 +688,7 @@
 
   Signedness Visit(const SEValueUnknown* node) {
     ir::Instruction* insn =
-        context_->get_def_use_mgr()->GetDef(node->UniqueId());
+        context_->get_def_use_mgr()->GetDef(node->ResultId());
     analysis::Type* type = context_->get_type_mgr()->GetType(insn->type_id());
     assert(type && "Can't retrieve a type for the instruction");
     analysis::Integer* int_type = type->AsInteger();
