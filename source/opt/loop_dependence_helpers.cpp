// Copyright (c) 2018 Google LLC.
//
// Licensed under the Apache License, Version 2.0 (the "License");
// you may not use this file except in compliance with the License.
// You may obtain a copy of the License at
//
//     http://www.apache.org/licenses/LICENSE-2.0
//
// Unless required by applicable law or agreed to in writing, software
// distributed under the License is distributed on an "AS IS" BASIS,
// WITHOUT WARRANTIES OR CONDITIONS OF ANY KIND, either express or implied.
// See the License for the specific language governing permissions and
// limitations under the License.

#include "opt/loop_dependence.h"

#include <ostream>
#include <string>
#include <utility>
#include <vector>

#include "opt/basic_block.h"
#include "opt/instruction.h"
#include "opt/scalar_analysis.h"
#include "opt/scalar_analysis_nodes.h"

namespace spvtools {
namespace opt {

bool LoopDependenceAnalysis::IsZIV(
    const std::pair<SENode*, SENode*>& subscript_pair) {
  return CountInductionVariables(subscript_pair.first, subscript_pair.second) ==
         0;
}

bool LoopDependenceAnalysis::IsSIV(
    const std::pair<SENode*, SENode*>& subscript_pair) {
  return CountInductionVariables(subscript_pair.first, subscript_pair.second) ==
         1;
}

bool LoopDependenceAnalysis::IsMIV(
    const std::pair<SENode*, SENode*>& subscript_pair) {
  return CountInductionVariables(subscript_pair.first, subscript_pair.second) >
         1;
}

SENode* LoopDependenceAnalysis::GetLowerBound(const ir::Loop* loop) {
  ir::Instruction* cond_inst = loop->GetConditionInst();
  if (!cond_inst) {
    return nullptr;
  }
  ir::Instruction* lower_inst = GetOperandDefinition(cond_inst, 0);
  switch (cond_inst->opcode()) {
    case SpvOpULessThan:
    case SpvOpSLessThan:
    case SpvOpULessThanEqual:
    case SpvOpSLessThanEqual:
    case SpvOpUGreaterThan:
    case SpvOpSGreaterThan:
    case SpvOpUGreaterThanEqual:
    case SpvOpSGreaterThanEqual: {
      // If we have a phi we are looking at the induction variable. We look
      // through the phi to the initial value of the phi upon entering the loop.
      if (lower_inst->opcode() == SpvOpPhi) {
        lower_inst = GetOperandDefinition(lower_inst, 0);
        // We don't handle looking through multiple phis.
        if (lower_inst->opcode() == SpvOpPhi) {
          return nullptr;
        }
      }
      return scalar_evolution_.SimplifyExpression(
          scalar_evolution_.AnalyzeInstruction(lower_inst));
    }
    default:
      return nullptr;
  }
}

// TODO(Alexander): Perhaps the -1 and +1 should actually the loop step?
SENode* LoopDependenceAnalysis::GetUpperBound(const ir::Loop* loop) {
  ir::Instruction* cond_inst = loop->GetConditionInst();
  if (!cond_inst) {
    return nullptr;
  }
  ir::Instruction* upper_inst = GetOperandDefinition(cond_inst, 1);
  switch (cond_inst->opcode()) {
    case SpvOpULessThan:
    case SpvOpSLessThan: {
      // When we have a < condition we must subtract 1 from the analyzed upper
      // instruction.
      SENode* upper_bound = scalar_evolution_.SimplifyExpression(
          scalar_evolution_.CreateSubtraction(
              scalar_evolution_.AnalyzeInstruction(upper_inst),
              scalar_evolution_.CreateConstant(1)));
      return upper_bound;
    }
    case SpvOpUGreaterThan:
    case SpvOpSGreaterThan: {
      // When we have a > condition we must add 1 to the analyzed upper
      // instruction.
      SENode* upper_bound =
          scalar_evolution_.SimplifyExpression(scalar_evolution_.CreateAddNode(
              scalar_evolution_.AnalyzeInstruction(upper_inst),
              scalar_evolution_.CreateConstant(1)));
      return upper_bound;
    }
    case SpvOpULessThanEqual:
    case SpvOpSLessThanEqual:
    case SpvOpUGreaterThanEqual:
    case SpvOpSGreaterThanEqual: {
      // We don't need to modify the results of analyzing when we have <= or >=.
      SENode* upper_bound = scalar_evolution_.SimplifyExpression(
          scalar_evolution_.AnalyzeInstruction(upper_inst));
      return upper_bound;
    }
    default:
      return nullptr;
  }
}

bool LoopDependenceAnalysis::IsWithinBounds(int64_t value, int64_t bound_one,
                                            int64_t bound_two) {
  if (bound_one < bound_two) {
    // If |bound_one| is the lower bound.
    return (value >= bound_one && value <= bound_two);
  } else if (bound_one > bound_two) {
    // If |bound_two| is the lower bound.
    return (value >= bound_two && value <= bound_one);
  } else {
    // Both bounds have the same value.
    return value == bound_one;
  }
}

bool LoopDependenceAnalysis::IsProvablyOutwithLoopBounds(const ir::Loop* loop,
                                                         SENode* distance,
                                                         SENode* coefficient) {
  // We test to see if we can reduce the coefficient to an integral constant.
  SEConstantNode* coefficient_constant = coefficient->AsSEConstantNode();
  if (!coefficient_constant) {
    PrintDebug(
        "IsProvablyOutwithLoopBounds could not reduce coefficient to a "
        "SEConstantNode so must exit.");
    return false;
  }

  SENode* lower_bound = GetLowerBound(loop);
  SENode* upper_bound = GetUpperBound(loop);
  if (!lower_bound || !upper_bound) {
    PrintDebug(
        "IsProvablyOutwithLoopBounds could not get both the lower and upper "
        "bounds so must exit.");
    return false;
  }
  // If the coefficient is positive we calculate bounds as upper - lower
  // If the coefficient is negative we calculate bounds as lower - upper
  SENode* bounds = nullptr;
  if (coefficient_constant->FoldToSingleValue() >= 0) {
    PrintDebug(
        "IsProvablyOutwithLoopBounds found coefficient >= 0.\n"
        "Using bounds as upper - lower.");
    bounds = scalar_evolution_.SimplifyExpression(
        scalar_evolution_.CreateSubtraction(upper_bound, lower_bound));
  } else {
    PrintDebug(
        "IsProvablyOutwithLoopBounds found coefficient < 0.\n"
        "Using bounds as lower - upper.");
    bounds = scalar_evolution_.SimplifyExpression(
        scalar_evolution_.CreateSubtraction(lower_bound, upper_bound));
  }

  // We can attempt to deal with symbolic cases by subtracting |distance| and
  // the bound nodes. If we can subtract, simplify and produce a SEConstantNode
  // we can produce some information.
  SEConstantNode* distance_minus_bounds =
      scalar_evolution_
          .SimplifyExpression(
              scalar_evolution_.CreateSubtraction(distance, bounds))
          ->AsSEConstantNode();
  if (distance_minus_bounds) {
    PrintDebug(
        "IsProvablyOutwithLoopBounds found distance - bounds as a "
        "SEConstantNode with value " +
        std::to_string(distance_minus_bounds->FoldToSingleValue()));
    // If distance - bounds > 0 we prove the distance is outwith the loop
    // bounds.
    if (distance_minus_bounds->FoldToSingleValue() > 0) {
      PrintDebug(
          "IsProvablyOutwithLoopBounds found distance escaped the loop "
          "bounds.");
      return true;
    }
  }

  return false;
}

const ir::Loop* LoopDependenceAnalysis::GetLoopForSubscriptPair(
    std::pair<SENode*, SENode*>* subscript_pair) {
  // Collect all the SERecurrentNodes.
  std::vector<SERecurrentNode*> source_nodes =
      std::get<0>(*subscript_pair)->CollectRecurrentNodes();
  std::vector<SERecurrentNode*> destination_nodes =
      std::get<1>(*subscript_pair)->CollectRecurrentNodes();

  // Collect all the loops stored by the SERecurrentNodes.
  std::unordered_set<const ir::Loop*> loops{};
  for (auto source_nodes_it = source_nodes.begin();
       source_nodes_it != source_nodes.end(); ++source_nodes_it) {
    loops.insert((*source_nodes_it)->GetLoop());
  }
  for (auto destination_nodes_it = destination_nodes.begin();
       destination_nodes_it != destination_nodes.end();
       ++destination_nodes_it) {
    loops.insert((*destination_nodes_it)->GetLoop());
  }

  // If we didn't find 1 loop |subscript_pair| is a subscript over multiple
  // loops. We don't handle this so return nullptr.
  if (loops.size() != 1) {
    PrintDebug("GetLoopForSubscriptPair found loops.size() != 1.");
    return nullptr;
  }
  return *loops.begin();
}

DistanceEntry* LoopDependenceAnalysis::GetDistanceEntryForLoop(
    const ir::Loop* loop, DistanceVector* distance_vector) {
  if (!loop) {
    return nullptr;
  }

  DistanceEntry* distance_entry = nullptr;
  for (size_t loop_index = 0; loop_index < loops_.size(); ++loop_index) {
    if (loop == loops_[loop_index]) {
      distance_entry = &distance_vector->entries[loop_index];
      break;
    }
  }

  return distance_entry;
}

DistanceEntry* LoopDependenceAnalysis::GetDistanceEntryForSubscriptPair(
    std::pair<SENode*, SENode*>* subscript_pair,
    DistanceVector* distance_vector) {
  const ir::Loop* loop = GetLoopForSubscriptPair(subscript_pair);

  return GetDistanceEntryForLoop(loop, distance_vector);
}

SENode* LoopDependenceAnalysis::GetTripCount(const ir::Loop* loop) {
  ir::BasicBlock* condition_block = loop->FindConditionBlock();
  if (!condition_block) {
    return nullptr;
  }
  ir::Instruction* induction_instr =
      loop->FindConditionVariable(condition_block);
  if (!induction_instr) {
    return nullptr;
  }
  ir::Instruction* cond_instr = loop->GetConditionInst();
  if (!cond_instr) {
    return nullptr;
  }

  size_t iteration_count = 0;

  // We have to check the instruction type here. If the condition instruction
  // isn't of one of the below types we can't calculate the trip count.
  switch (cond_instr->opcode()) {
    case SpvOpULessThan:
    case SpvOpSLessThan:
    case SpvOpULessThanEqual:
    case SpvOpSLessThanEqual:
    case SpvOpUGreaterThan:
    case SpvOpSGreaterThan:
    case SpvOpUGreaterThanEqual:
    case SpvOpSGreaterThanEqual:
      if (loop->FindNumberOfIterations(
              induction_instr, &*condition_block->tail(), &iteration_count)) {
        return scalar_evolution_.CreateConstant(
            static_cast<int64_t>(iteration_count));
      }
      break;
    default:
      return nullptr;
  }

  return nullptr;
}

SENode* LoopDependenceAnalysis::GetFirstTripInductionNode(
    const ir::Loop* loop) {
  ir::BasicBlock* condition_block = loop->FindConditionBlock();
  if (!condition_block) {
    return nullptr;
  }
  ir::Instruction* induction_instr =
      loop->FindConditionVariable(condition_block);
  if (!induction_instr) {
    return nullptr;
  }
  int64_t induction_initial_value = 0;
  if (!loop->GetInductionInitValue(induction_instr, &induction_initial_value)) {
    return nullptr;
  }

  SENode* induction_init_SENode = scalar_evolution_.SimplifyExpression(
      scalar_evolution_.CreateConstant(induction_initial_value));
  return induction_init_SENode;
}

SENode* LoopDependenceAnalysis::GetFinalTripInductionNode(
    const ir::Loop* loop, SENode* induction_coefficient) {
  SENode* first_trip_induction_node = GetFirstTripInductionNode(loop);
  if (!first_trip_induction_node) {
    return nullptr;
  }
  // Get trip_count as GetTripCount - 1
  // This is because the induction variable is not stepped on the first
  // iteration of the loop
  SENode* trip_count =
      scalar_evolution_.SimplifyExpression(scalar_evolution_.CreateSubtraction(
          GetTripCount(loop), scalar_evolution_.CreateConstant(1)));
  // Return first_trip_induction_node + trip_count * induction_coefficient
  return scalar_evolution_.SimplifyExpression(scalar_evolution_.CreateAddNode(
      first_trip_induction_node,
      scalar_evolution_.CreateMultiplyNode(trip_count, induction_coefficient)));
}

std::set<const ir::Loop*> LoopDependenceAnalysis::CollectLoops(
    const std::vector<SERecurrentNode*>& recurrent_nodes) {
  // We don't handle loops with more than one induction variable. Therefore we
  // can identify the number of induction variables by collecting all of the
  // loops the collected recurrent nodes belong to.
  std::set<const ir::Loop*> loops{};
<<<<<<< HEAD
  for (auto recurrent_nodes_it = recurrent_nodes.begin();
       recurrent_nodes_it != recurrent_nodes.end(); ++recurrent_nodes_it) {
    loops.insert((*recurrent_nodes_it)->GetLoop());
  }

  return loops;
}

int64_t LoopDependenceAnalysis::CountInductionVariables(SENode* node) {
  if (!node) {
    return -1;
  }

  std::vector<SERecurrentNode*> recurrent_nodes = node->CollectRecurrentNodes();

  std::set<const ir::Loop*> loops = CollectLoops(recurrent_nodes);
=======
>>>>>>> 39f70a81
  for (auto recurrent_nodes_it = recurrent_nodes.begin();
       recurrent_nodes_it != recurrent_nodes.end(); ++recurrent_nodes_it) {
    loops.insert((*recurrent_nodes_it)->GetLoop());
  }

  return loops;
}

int64_t LoopDependenceAnalysis::CountInductionVariables(SENode* node) {
  if (!node) {
    return -1;
  }

  std::vector<SERecurrentNode*> recurrent_nodes = node->CollectRecurrentNodes();

  std::set<const ir::Loop*> loops = CollectLoops(recurrent_nodes);

  return static_cast<int64_t>(loops.size());
}

std::set<const ir::Loop*> LoopDependenceAnalysis::CollectLoops(
    SENode* source, SENode* destination) {
  if (!source || !destination) {
    return {};
  }

  std::vector<SERecurrentNode*> source_nodes = source->CollectRecurrentNodes();
  std::vector<SERecurrentNode*> destination_nodes =
      destination->CollectRecurrentNodes();

  std::set<const ir::Loop*> loops = CollectLoops(source_nodes);
<<<<<<< HEAD
  for (auto destination_nodes_it = destination_nodes.begin();
       destination_nodes_it != destination_nodes.end();
       ++destination_nodes_it) {
    loops.insert((*destination_nodes_it)->GetLoop());
=======
  std::set<const ir::Loop*> destination_loops = CollectLoops(destination_nodes);

  loops.insert(std::begin(destination_loops), std::end(destination_loops));

  return loops;
}

int64_t LoopDependenceAnalysis::CountInductionVariables(SENode* source,
                                                        SENode* destination) {

  if (!source || !destination) {
    return -1;
>>>>>>> 39f70a81
  }

  std::set<const ir::Loop*> loops = CollectLoops(source, destination);

  return static_cast<int64_t>(loops.size());
}

ir::Instruction* LoopDependenceAnalysis::GetOperandDefinition(
    const ir::Instruction* instruction, int id) {
  return context_->get_def_use_mgr()->GetDef(
      instruction->GetSingleWordInOperand(id));
}

std::vector<ir::Instruction*> LoopDependenceAnalysis::GetSubscripts(
    const ir::Instruction* instruction) {
  ir::Instruction* access_chain = GetOperandDefinition(instruction, 0);

  std::vector<ir::Instruction*> subscripts;

  for (auto i = 1u; i < access_chain->NumInOperandWords(); ++i) {
    subscripts.push_back(GetOperandDefinition(access_chain, i));
  }

  return subscripts;
}

SENode* LoopDependenceAnalysis::GetConstantTerm(const ir::Loop* loop,
                                                SERecurrentNode* induction) {
  SENode* offset = induction->GetOffset();
  SENode* lower_bound = GetLowerBound(loop);
  if (!offset || !lower_bound) {
    return nullptr;
  }
  SENode* constant_term = scalar_evolution_.SimplifyExpression(
      scalar_evolution_.CreateSubtraction(offset, lower_bound));
  return constant_term;
}

void LoopDependenceAnalysis::PrintDebug(std::string debug_msg) {
  if (debug_stream_) {
    (*debug_stream_) << debug_msg << "\n";
  }
}

}  // namespace opt
}  // namespace spvtools<|MERGE_RESOLUTION|>--- conflicted
+++ resolved
@@ -336,25 +336,6 @@
   // can identify the number of induction variables by collecting all of the
   // loops the collected recurrent nodes belong to.
   std::set<const ir::Loop*> loops{};
-<<<<<<< HEAD
-  for (auto recurrent_nodes_it = recurrent_nodes.begin();
-       recurrent_nodes_it != recurrent_nodes.end(); ++recurrent_nodes_it) {
-    loops.insert((*recurrent_nodes_it)->GetLoop());
-  }
-
-  return loops;
-}
-
-int64_t LoopDependenceAnalysis::CountInductionVariables(SENode* node) {
-  if (!node) {
-    return -1;
-  }
-
-  std::vector<SERecurrentNode*> recurrent_nodes = node->CollectRecurrentNodes();
-
-  std::set<const ir::Loop*> loops = CollectLoops(recurrent_nodes);
-=======
->>>>>>> 39f70a81
   for (auto recurrent_nodes_it = recurrent_nodes.begin();
        recurrent_nodes_it != recurrent_nodes.end(); ++recurrent_nodes_it) {
     loops.insert((*recurrent_nodes_it)->GetLoop());
@@ -386,12 +367,6 @@
       destination->CollectRecurrentNodes();
 
   std::set<const ir::Loop*> loops = CollectLoops(source_nodes);
-<<<<<<< HEAD
-  for (auto destination_nodes_it = destination_nodes.begin();
-       destination_nodes_it != destination_nodes.end();
-       ++destination_nodes_it) {
-    loops.insert((*destination_nodes_it)->GetLoop());
-=======
   std::set<const ir::Loop*> destination_loops = CollectLoops(destination_nodes);
 
   loops.insert(std::begin(destination_loops), std::end(destination_loops));
@@ -404,7 +379,6 @@
 
   if (!source || !destination) {
     return -1;
->>>>>>> 39f70a81
   }
 
   std::set<const ir::Loop*> loops = CollectLoops(source, destination);
