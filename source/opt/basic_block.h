--- conflicted
+++ resolved
@@ -100,16 +100,8 @@
     return --insts_.cend();
   }
 
-<<<<<<< HEAD
-  // Return true if the basic block has at least one successor
-  inline bool hasSuccessor() const {
-    const auto br = &insts_.back();
-    return br->IsBranch();
-  }
-=======
   // Returns true if the basic block has at least one successor.
   inline bool hasSuccessor() const { return ctail()->IsBranch(); }
->>>>>>> 0c2396d2
 
   // Runs the given function |f| on each instruction in this basic block, and
   // optionally on the debug line instructions that might precede them.
