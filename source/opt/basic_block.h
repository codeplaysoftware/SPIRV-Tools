// Copyright (c) 2016 Google Inc.
//
// Licensed under the Apache License, Version 2.0 (the "License");
// you may not use this file except in compliance with the License.
// You may obtain a copy of the License at
//
//     http://www.apache.org/licenses/LICENSE-2.0
//
// Unless required by applicable law or agreed to in writing, software
// distributed under the License is distributed on an "AS IS" BASIS,
// WITHOUT WARRANTIES OR CONDITIONS OF ANY KIND, either express or implied.
// See the License for the specific language governing permissions and
// limitations under the License.

// This file defines the language constructs for representing a SPIR-V
// module in memory.

#ifndef LIBSPIRV_OPT_BASIC_BLOCK_H_
#define LIBSPIRV_OPT_BASIC_BLOCK_H_

#include <functional>
#include <memory>
#include <utility>
#include <vector>

#include "instruction.h"
#include "instruction_list.h"
#include "iterator.h"

namespace spvtools {
namespace ir {

class Function;
class IRContext;

// A SPIR-V basic block.
class BasicBlock {
 public:
  using iterator = InstructionList::iterator;
  using const_iterator = InstructionList::const_iterator;

  // Creates a basic block with the given starting |label|.
  inline explicit BasicBlock(std::unique_ptr<Instruction> label);

  explicit BasicBlock(const BasicBlock& bb) = delete;

  // Creates a clone of the basic block in the given |context|
  //
  // The parent function will default to null and needs to be explicitly set by
  // the user.
  BasicBlock* Clone(IRContext*) const;

  // Sets the enclosing function for this basic block.
  void SetParent(Function* function) { function_ = function; }

  // Return the enclosing function
  inline Function* GetParent() const { return function_; }

  // Appends an instruction to this basic block.
  inline void AddInstruction(std::unique_ptr<Instruction> i);

  // Appends all of block's instructions (except label) to this block
  inline void AddInstructions(BasicBlock* bp);

  // The label starting this basic block.
  Instruction* GetLabelInst() { return label_.get(); }
  const Instruction* GetLabelInst() const { return label_.get(); }

  // Returns the merge instruction in this basic block, if it exists.
  // Otherwise return null.  May be used whenever tail() can be used.
  const Instruction* GetMergeInst() const;
  Instruction* GetMergeInst();

  // Returns the OpLoopMerge instruciton in this basic block, if it exists.
  // Otherwise return null.  May be used whenever tail() can be used.
  const Instruction* GetLoopMergeInst() const;
  Instruction* GetLoopMergeInst();

  // Returns the id of the label at the top of this block
  inline uint32_t id() const { return label_->result_id(); }

  iterator begin() { return insts_.begin(); }
  iterator end() { return insts_.end(); }
  const_iterator begin() const { return insts_.cbegin(); }
  const_iterator end() const { return insts_.cend(); }
  const_iterator cbegin() const { return insts_.cbegin(); }
  const_iterator cend() const { return insts_.cend(); }

  // Returns an iterator pointing to the last instruction.  This may only
  // be used if this block has an instruction other than the OpLabel
  // that defines it.
  iterator tail() {
    assert(!insts_.empty());
    return --end();
  }

  // Returns a const iterator, but othewrise similar to tail().
  const_iterator ctail() const {
    assert(!insts_.empty());
    return --insts_.cend();
  }

  // Returns true if the basic block has at least one successor.
  inline bool hasSuccessor() const { return ctail()->IsBranch(); }

  // Runs the given function |f| on each instruction in this basic block, and
  // optionally on the debug line instructions that might precede them.
  inline void ForEachInst(const std::function<void(Instruction*)>& f,
                          bool run_on_debug_line_insts = false);
  inline void ForEachInst(const std::function<void(const Instruction*)>& f,
                          bool run_on_debug_line_insts = false) const;

  // Runs the given function |f| on each instruction in this basic block, and
  // optionally on the debug line instructions that might precede them. If |f|
  // returns false, iteration is terminated and this function returns false.
  inline bool WhileEachInst(const std::function<bool(Instruction*)>& f,
                            bool run_on_debug_line_insts = false);
  inline bool WhileEachInst(const std::function<bool(const Instruction*)>& f,
                            bool run_on_debug_line_insts = false) const;

  // Runs the given function |f| on each Phi instruction in this basic block,
  // and optionally on the debug line instructions that might precede them.
  inline void ForEachPhiInst(const std::function<void(Instruction*)>& f,
                             bool run_on_debug_line_insts = false);

  // Runs the given function |f| on each Phi instruction in this basic block,
  // and optionally on the debug line instructions that might precede them. If
  // |f| returns false, iteration is terminated and this function return false.
  inline bool WhileEachPhiInst(const std::function<bool(Instruction*)>& f,
                               bool run_on_debug_line_insts = false);

  // Runs the given function |f| on each label id of each successor block
  void ForEachSuccessorLabel(
      const std::function<void(const uint32_t)>& f) const;

<<<<<<< HEAD
=======
  // Runs the given function |f| on each label id of each successor block.
  // Modifying the pointed value will change the branch taken by the basic
  // block. It is the caller responsibility to update or invalidate the CFG.
>>>>>>> b2d2da7d
  void ForEachSuccessorLabel(const std::function<void(uint32_t*)>& f);

  // Returns true if |block| is a direct successor of |this|.
  bool IsSuccessor(const ir::BasicBlock* block) const;

  // Runs the given function |f| on the merge and continue label, if any
  void ForMergeAndContinueLabel(const std::function<void(const uint32_t)>& f);

  // Returns true if this basic block has any Phi instructions.
  bool HasPhiInstructions() {
    return !WhileEachPhiInst([](ir::Instruction*) { return false; });
  }

  // Return true if this block is a loop header block.
  bool IsLoopHeader() const { return GetLoopMergeInst() != nullptr; }

  // Returns the ID of the merge block declared by a merge instruction in this
  // block, if any.  If none, returns zero.
  uint32_t MergeBlockIdIfAny() const;

  // Returns the ID of the continue block declared by a merge instruction in
  // this block, if any.  If none, returns zero.
  uint32_t ContinueBlockIdIfAny() const;

  // Returns the terminator instruction.  Assumes the terminator exists.
  Instruction* terminator() { return &*tail(); }
  const Instruction* terminator() const { return &*ctail(); }

  // Returns true if this basic block exits this function and returns to its
  // caller.
  bool IsReturn() const { return ctail()->IsReturn(); }

  // Returns true if this basic block exits this function or aborts execution.
  bool IsReturnOrAbort() const { return ctail()->IsReturnOrAbort(); }

 private:
  // The enclosing function.
  Function* function_;
  // The label starting this basic block.
  std::unique_ptr<Instruction> label_;
  // Instructions inside this basic block, but not the OpLabel.
  InstructionList insts_;
};

// Pretty-prints |block| to |str|. Returns |str|.
std::ostream& operator<<(std::ostream& str, const BasicBlock& block);

inline BasicBlock::BasicBlock(std::unique_ptr<Instruction> label)
    : function_(nullptr), label_(std::move(label)) {}

inline void BasicBlock::AddInstruction(std::unique_ptr<Instruction> i) {
  insts_.push_back(std::move(i));
}

inline void BasicBlock::AddInstructions(BasicBlock* bp) {
  auto bEnd = end();
  (void)bEnd.MoveBefore(&bp->insts_);
}

inline bool BasicBlock::WhileEachInst(
    const std::function<bool(Instruction*)>& f, bool run_on_debug_line_insts) {
  if (label_) {
    if (!label_->WhileEachInst(f, run_on_debug_line_insts)) return false;
  }
  if (insts_.empty()) {
    return true;
  }

  Instruction* inst = &insts_.front();
  while (inst != nullptr) {
    Instruction* next_instruction = inst->NextNode();
    if (!inst->WhileEachInst(f, run_on_debug_line_insts)) return false;
    inst = next_instruction;
  }
  return true;
}

inline bool BasicBlock::WhileEachInst(
    const std::function<bool(const Instruction*)>& f,
    bool run_on_debug_line_insts) const {
  if (label_) {
    if (!static_cast<const Instruction*>(label_.get())
             ->WhileEachInst(f, run_on_debug_line_insts))
      return false;
  }
  for (const auto& inst : insts_) {
    if (!static_cast<const Instruction*>(&inst)->WhileEachInst(
            f, run_on_debug_line_insts))
      return false;
  }
  return true;
}

inline void BasicBlock::ForEachInst(const std::function<void(Instruction*)>& f,
                                    bool run_on_debug_line_insts) {
  WhileEachInst(
      [&f](Instruction* inst) {
        f(inst);
        return true;
      },
      run_on_debug_line_insts);
}

inline void BasicBlock::ForEachInst(
    const std::function<void(const Instruction*)>& f,
    bool run_on_debug_line_insts) const {
  WhileEachInst(
      [&f](const Instruction* inst) {
        f(inst);
        return true;
      },
      run_on_debug_line_insts);
}

inline bool BasicBlock::WhileEachPhiInst(
    const std::function<bool(Instruction*)>& f, bool run_on_debug_line_insts) {
  for (auto& inst : insts_) {
    if (inst.opcode() != SpvOpPhi) break;
    if (!inst.WhileEachInst(f, run_on_debug_line_insts)) return false;
  }
  return true;
}

inline void BasicBlock::ForEachPhiInst(
    const std::function<void(Instruction*)>& f, bool run_on_debug_line_insts) {
  WhileEachPhiInst(
      [&f](Instruction* inst) {
        f(inst);
        return true;
      },
      run_on_debug_line_insts);
}

}  // namespace ir
}  // namespace spvtools

#endif  // LIBSPIRV_OPT_BASIC_BLOCK_H_<|MERGE_RESOLUTION|>--- conflicted
+++ resolved
@@ -133,12 +133,9 @@
   void ForEachSuccessorLabel(
       const std::function<void(const uint32_t)>& f) const;
 
-<<<<<<< HEAD
-=======
   // Runs the given function |f| on each label id of each successor block.
   // Modifying the pointed value will change the branch taken by the basic
   // block. It is the caller responsibility to update or invalidate the CFG.
->>>>>>> b2d2da7d
   void ForEachSuccessorLabel(const std::function<void(uint32_t*)>& f);
 
   // Returns true if |block| is a direct successor of |this|.
