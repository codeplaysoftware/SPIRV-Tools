--- conflicted
+++ resolved
@@ -232,11 +232,7 @@
 
       induction_variable =
           std::unique_ptr<Loop::LoopVariable>(new Loop::LoopVariable(
-<<<<<<< HEAD
-              variable_inst,step_value, step_value, const_value, condition));
-=======
               variable_inst, step_value, step_value, const_value, condition));
->>>>>>> 5808c1dc
     }
   }
 }
