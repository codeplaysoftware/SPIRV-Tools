// Copyright (c) 2017 Google Inc.
//
// Licensed under the Apache License, Version 2.0 (the "License");
// you may not use this file except in compliance with the License.
// You may obtain a copy of the License at
//
//     http://www.apache.org/licenses/LICENSE-2.0
//
// Unless required by applicable law or agreed to in writing, software
// distributed under the License is distributed on an "AS IS" BASIS,
// WITHOUT WARRANTIES OR CONDITIONS OF ANY KIND, either express or implied.
// See the License for the specific language governing permissions and
// limitations under the License.

#include <iostream>
#include <vector>

#include "opt/loop_descriptor.h"
#include "opt/make_unique.h"

namespace spvtools {
namespace opt {

Loop::Loop()
    : ir_context(nullptr),
      dom_analysis(nullptr),
      loop_start_(nullptr),
      loop_continue_(nullptr),
      loop_merge_(nullptr),
      loop_condition_block_(nullptr),
      loop_body_begin_(nullptr),
      parent_(nullptr),
      induction_variable(nullptr) {}

Loop::Loop(ir::BasicBlock* begin, ir::BasicBlock* continue_target,
           ir::BasicBlock* merge_target, ir::IRContext* context,
           opt::DominatorAnalysis* analysis)
    : ir_context(context),
      dom_analysis(analysis),
      loop_start_(begin),
      loop_continue_(continue_target),
      loop_merge_(merge_target),
      loop_condition_block_(nullptr),
      loop_body_begin_(nullptr),
      parent_(nullptr),
      induction_variable(nullptr) {}

bool Loop::GetConstant(const ir::Instruction* inst, uint32_t* value) const {
  if (inst->opcode() != SpvOp::SpvOpConstant) {
    return false;
  }

  const ir::Operand& operand = inst->GetOperand(2);

  if (operand.type != SPV_OPERAND_TYPE_TYPED_LITERAL_NUMBER ||
      operand.words.size() != 1) {
    return false;
  }

  *value = operand.words[0];
  return true;
}

// Returns an OpVariable instruction or null from a load_inst.
ir::Instruction* Loop::GetVariable(const ir::Instruction* load_inst) {
  if (!load_inst || load_inst->opcode() != SpvOp::SpvOpLoad) {
    return nullptr;
  }

  // From the branch instruction find the branch condition.
  opt::analysis::DefUseManager* def_use_manager = ir_context->get_def_use_mgr();
  ir::Instruction* var =
      def_use_manager->GetDef(load_inst->GetSingleWordOperand(2));

  return var;
}

void Loop::FindLoopBasicBlocks() {
  loop_basic_blocks.clear();

  opt::DominatorTree& tree = dom_analysis->GetDomTree();

  // Starting the loop header BasicBlock, traverse the dominator tree until we
  // reach the merge blockand add every node we traverse to the set of blocks
  // which we consider to be the loop.
  auto begin_itr = tree.get_iterator(loop_start_);
  for (; begin_itr != tree.end(); ++begin_itr) {
    if (dom_analysis->Dominates(loop_merge_, begin_itr->bb_)) break;
    loop_basic_blocks.insert(begin_itr->bb_);
  };
}

bool Loop::IsLoopInvariant(const ir::Instruction* variable_inst) {
  opt::analysis::DefUseManager* def_use_manager = ir_context->get_def_use_mgr();

  FindLoopBasicBlocks();

  bool is_invariant = true;
  auto find_stores = [&is_invariant, this](ir::Instruction* user) {
    if (user->opcode() == SpvOp::SpvOpStore) {
      // Get the BasicBlock this block belongs to.
      const ir::BasicBlock* parent_block =
          user->context()->get_instr_block(user);

      // If any of the stores are in the loop.
      if (loop_basic_blocks.count(parent_block) != 0) {
        // Then the variable is variant to the loop.
        is_invariant = false;
      }
    }
  };

  def_use_manager->ForEachUser(variable_inst, find_stores);

  return is_invariant;
}

ir::Instruction* Loop::GetInductionStepOperation(
    const ir::Instruction* variable_inst) const {
  ir::BasicBlock* bb = loop_continue_;

  ir::Instruction* store = nullptr;

  // Move over every store in the BasicBlock to find the store assosiated with
  // the given BB.
  auto find_store = [&store, &variable_inst](ir::Instruction* inst) {
    if (inst->opcode() == SpvOp::SpvOpStore &&
        inst->GetSingleWordOperand(0) == variable_inst->result_id()) {
      store = inst;
    }
  };

  bb->ForEachInst(find_store);
  if (!store) return nullptr;

  opt::analysis::DefUseManager* def_use_manager = ir_context->get_def_use_mgr();

  ir::Instruction* inst =
      def_use_manager->GetDef(store->GetSingleWordOperand(1));

  if (!inst || inst->opcode() != SpvOp::SpvOpIAdd) {
    return nullptr;
  }

  return inst;
}

bool Loop::GetInductionInitValue(const ir::Instruction* variable_inst,
                                 uint32_t* value) const {
  // We assume that the immediate dominator of the loop start block should
  // contain the initialiser for the induction variables.
  ir::BasicBlock* bb = dom_analysis->ImmediateDominator(loop_start_);
  if (!bb) return false;

  ir::Instruction* store = nullptr;
  auto find_store = [&store, &variable_inst](ir::Instruction* inst) {
    if (inst->opcode() == SpvOp::SpvOpStore &&
        inst->GetSingleWordOperand(0) == variable_inst->result_id()) {
      store = inst;
    }
  };

  // Find the storing of the induction variable.
  bb->ForEachInst(find_store);
  if (!store) return false;

  opt::analysis::DefUseManager* def_use_manager = ir_context->get_def_use_mgr();

  ir::Instruction* constant =
      def_use_manager->GetDef(store->GetSingleWordOperand(1));
  if (!constant) return false;

  return GetConstant(constant, value);
}

Loop::LoopVariable* Loop::GetInductionVariable() {
  if (!induction_variable) {
    FindInductionVariable();
  }

  return induction_variable.get();
}

void Loop::FindInductionVariable() {
  // Get the basic block which branches to the merge block.
  const ir::BasicBlock* bb = dom_analysis->ImmediateDominator(loop_merge_);

  // Find the branch instruction.
  const ir::Instruction& branch_inst = *bb->ctail();
  if (branch_inst.opcode() == SpvOp::SpvOpBranchConditional) {
    // From the branch instruction find the branch condition.
    opt::analysis::DefUseManager* def_use_manager =
        ir_context->get_def_use_mgr();
    ir::Instruction* condition =
        def_use_manager->GetDef(branch_inst.GetSingleWordOperand(0));

    if (condition && condition->opcode() == SpvOp::SpvOpSLessThan) {
      // The right hand side operand of the operation.
      const ir::Instruction* rhs_inst =
          def_use_manager->GetDef(condition->GetSingleWordOperand(3));

      uint32_t const_value = 0;
      // Exit out if we couldn't resolve the rhs to be a constant integer.
      // TODO: Make this work for other values on rhs.
      if (!GetConstant(rhs_inst, &const_value)) return;

      // The left hand side operand of the operation.
      const ir::Instruction* lhs_inst =
          def_use_manager->GetDef(condition->GetSingleWordOperand(2));

      ir::Instruction* variable_inst = GetVariable(lhs_inst);

      if (!IsLoopInvariant(variable_inst)) {
        return;
      }

      uint32_t init_value = 0;
      GetInductionInitValue(variable_inst, &init_value);

      ir::Instruction* step_inst = GetInductionStepOperation(variable_inst);

      if (!step_inst) return;

      // The instruction representing the constant value.
      const ir::Instruction* step_amount_inst =
          def_use_manager->GetDef(step_inst->GetSingleWordOperand(3));

      uint32_t step_value = 0;
      // Exit out if we couldn't resolve the rhs to be a constant integer.
      if (!GetConstant(step_amount_inst, &step_value)) return;

      induction_variable =
          std::unique_ptr<Loop::LoopVariable>(new Loop::LoopVariable(
              variable_inst, step_value, step_value, const_value, condition));
    }
  }
}

LoopDescriptor::LoopDescriptor(const ir::Function* f) { PopulateList(f); }

void LoopDescriptor::PopulateList(const ir::Function* f) {
  ir::IRContext* context = f->GetParent()->context();

  opt::DominatorAnalysis* dom_analysis =
      context->GetDominatorAnalysis(f, *context->cfg());

  std::vector<ir::Instruction*> loop_merge_inst;
<<<<<<< HEAD
  // Function to find OpLoopMerge instructions inside the dominator tree.
  auto find_merge_inst_in_dom_order =
      [&loop_merge_inst](const DominatorTreeNode* node) {
        if (node->id() == 0) return true;
        ir::Instruction* merge_inst = node->bb_->GetLoopMergeInst();
        if (merge_inst) {
          loop_merge_inst.push_back(merge_inst);
        }
        return true;
      };
=======
>>>>>>> 60e2c774

  // Traverse the tree and apply the above functor to find all the OpLoopMerge
  // instructions. Instructions will be in domination order of BasicBlocks.
  // However, this does not mean that dominance is implied by the order of
  // loop_merge_inst you still need to check dominance between each block
  // manually.
  const DominatorTree& dom_tree = dom_analysis->GetDomTree();
  // The root node of the dominator tree is a pseudo-block, ignore it.
  for (DominatorTree::const_iterator node = ++dom_tree.begin();
       node != dom_tree.end(); ++node) {
    ir::Instruction* merge_inst = node->bb_->GetLoopMergeInst();
    if (merge_inst) {
      loop_merge_inst.push_back(merge_inst);
    }
  }

  loops_.clear();
  loops_.reserve(loop_merge_inst.size());

  // Populate the loop vector from the merge instructions found in the dominator
  // tree.
  for (ir::Instruction* merge_inst : loop_merge_inst) {
    // The id of the continue basic block of this loop.
    uint32_t merge_bb_id = merge_inst->GetSingleWordOperand(0);

    // The id of the continue basic block of this loop.
    uint32_t continue_bb_id = merge_inst->GetSingleWordOperand(1);

    // The continue target of this loop.
    ir::BasicBlock* merge_bb = context->cfg()->block(merge_bb_id);

    // The continue target of this loop.
    ir::BasicBlock* continue_bb = context->cfg()->block(continue_bb_id);

    // The basicblock containing the merge instruction.
    ir::BasicBlock* start_bb = context->get_instr_block(merge_inst);

    // Add the loop the list of all the loops in the function.
<<<<<<< HEAD
    loops_.push_back({start_bb, continue_bb, merge_bb, context, dom_analysis});
=======
    loops_.push_back(MakeUnique<Loop>(start_bb, continue_bb, merge_bb));
>>>>>>> 60e2c774

    // If this is the first loop don't check for dominating nesting loop.
    // Otherwise, move through the loops in reverse order to check if this is a
    // nested loop. If it isn't a nested loop this for will exit on the first
    // iteration.
    for (auto itr = loops_.rbegin() + 1; itr != loops_.rend(); ++itr) {
      Loop* previous_loop = itr->get();

      // If this loop is dominated by the entry of the previous loop it could be
      // a nested loop of that loop or a nested loop of a parent of that loop.
      // Otherwise it's not nested at all.
      if (!dom_analysis->Dominates(previous_loop->GetLoopHeader(), start_bb))
        break;

      // If this loop is dominated by the merge block of the previous loop it's
      // a nested loop of the parent of the previous loop. Otherwise it's just a
      // nested loop of the parent.
      if (dom_analysis->Dominates(previous_loop->GetMergeBB(), start_bb)) {
        continue;
      } else {
        previous_loop->AddNestedLoop(loops_.back().get());
        loops_.back()->SetParent(previous_loop);
        break;
      }
    }
  }
}

}  // opt
}  // spvtools<|MERGE_RESOLUTION|>--- conflicted
+++ resolved
@@ -12,6 +12,7 @@
 // See the License for the specific language governing permissions and
 // limitations under the License.
 
+#include "opt/loop_descriptor.h"
 #include <iostream>
 #include <vector>
 
@@ -245,19 +246,6 @@
       context->GetDominatorAnalysis(f, *context->cfg());
 
   std::vector<ir::Instruction*> loop_merge_inst;
-<<<<<<< HEAD
-  // Function to find OpLoopMerge instructions inside the dominator tree.
-  auto find_merge_inst_in_dom_order =
-      [&loop_merge_inst](const DominatorTreeNode* node) {
-        if (node->id() == 0) return true;
-        ir::Instruction* merge_inst = node->bb_->GetLoopMergeInst();
-        if (merge_inst) {
-          loop_merge_inst.push_back(merge_inst);
-        }
-        return true;
-      };
-=======
->>>>>>> 60e2c774
 
   // Traverse the tree and apply the above functor to find all the OpLoopMerge
   // instructions. Instructions will be in domination order of BasicBlocks.
@@ -296,11 +284,7 @@
     ir::BasicBlock* start_bb = context->get_instr_block(merge_inst);
 
     // Add the loop the list of all the loops in the function.
-<<<<<<< HEAD
-    loops_.push_back({start_bb, continue_bb, merge_bb, context, dom_analysis});
-=======
-    loops_.push_back(MakeUnique<Loop>(start_bb, continue_bb, merge_bb));
->>>>>>> 60e2c774
+    loops_.push_back(MakeUnique<Loop>(start_bb, continue_bb, merge_bb, context, dom_analysis));
 
     // If this is the first loop don't check for dominating nesting loop.
     // Otherwise, move through the loops in reverse order to check if this is a
@@ -329,5 +313,5 @@
   }
 }
 
-}  // opt
-}  // spvtools+}  // namespace opt
+}  // namespace spvtools