// Copyright (c) 2017 Google Inc.
//
// Licensed under the Apache License, Version 2.0 (the "License");
// you may not use this file except in compliance with the License.
// You may obtain a copy of the License at
//
//     http://www.apache.org/licenses/LICENSE-2.0
//
// Unless required by applicable law or agreed to in writing, software
// distributed under the License is distributed on an "AS IS" BASIS,
// WITHOUT WARRANTIES OR CONDITIONS OF ANY KIND, either express or implied.
// See the License for the specific language governing permissions and
// limitations under the License.

#include "opt/loop_descriptor.h"
#include <iostream>

namespace spvtools {
namespace opt {

<<<<<<< HEAD
namespace {

// TODO: Move this into ir::Function
static const spvtools::ir::BasicBlock* GetBasicBlock(
    const spvtools::ir::Function* fn, uint32_t id) {
  for (const spvtools::ir::BasicBlock& bb : *fn) {
    if (bb.id() == id) {
      return &bb;
    }
  }
  return nullptr;
}
}

bool Loop::GetConstant(const ir::Instruction* inst, uint32_t* value) const {
  if (inst->opcode() != SpvOp::SpvOpConstant) {
    return false;
  }

  const ir::Operand& operand = inst->GetOperand(2);

  if (operand.type != SPV_OPERAND_TYPE_TYPED_LITERAL_NUMBER ||
      operand.words.size() != 1) {
    return false;
  }

  *value = operand.words[0];
  return true;
}

// Returns an OpVariable instruction or null from a load_inst.
ir::Instruction* Loop::GetVariable(const ir::Instruction* load_inst) {
  if (!load_inst || load_inst->opcode() != SpvOp::SpvOpLoad) {
    return nullptr;
  }

  // From the branch instruction find the branch condition.
  opt::analysis::DefUseManager* def_use_manager = ir_context->get_def_use_mgr();
  ir::Instruction* var =
      def_use_manager->GetDef(load_inst->GetSingleWordOperand(2));

  return var;
}

void Loop::FindLoopBasicBlocks() {
  loop_basic_blocks.clear();

  auto find_all_blocks_in_loop = [&](const DominatorTreeNode* node) {
    if (dom_analysis->Dominates(loop_merge_, node->bb_)) return false;
    loop_basic_blocks.insert(node->bb_);
    return true;
  };

  const DominatorTree& dom_tree = dom_analysis->GetDomTree();
  dom_tree.Visit(loop_start_, find_all_blocks_in_loop);
}

bool Loop::IsLoopInvariant(const ir::Instruction* variable_inst) {
  opt::analysis::DefUseManager* def_use_manager = ir_context->get_def_use_mgr();

  FindLoopBasicBlocks();

  bool is_invariant = true;
  auto find_stores = [&is_invariant, this](ir::Instruction* user) {
    if (user->opcode() == SpvOp::SpvOpStore) {
      // Get the BasicBlock this block belongs to.
      const ir::BasicBlock* parent_block =
          user->context()->get_instr_block(user);

      // If any of the stores are in the loop.
      if (loop_basic_blocks.count(parent_block) != 0) {
        // Then the variable is variant to the loop.
        is_invariant = false;
      }
    }
  };

  def_use_manager->ForEachUser(variable_inst, find_stores);

  return is_invariant;
}

void Loop::FindInductionVariable() {
  // Get the basic block which branches to the merge block.
  const ir::BasicBlock* bb = dom_analysis->ImmediateDominator(loop_merge_);

  // Find the branch instruction.
  const ir::Instruction& branch_inst = *bb->ctail();
  if (branch_inst.opcode() == SpvOp::SpvOpBranchConditional) {
    // From the branch instruction find the branch condition.
    opt::analysis::DefUseManager* def_use_manager =
        ir_context->get_def_use_mgr();
    const ir::Instruction* condition =
        def_use_manager->GetDef(branch_inst.GetSingleWordOperand(0));

    if (condition && condition->opcode() == SpvOp::SpvOpSLessThan) {
      // The right hand side operand of the operation.
      const ir::Instruction* rhs_inst =
          def_use_manager->GetDef(condition->GetSingleWordOperand(3));

      uint32_t const_value = 0;
      // Exit out if we could resolve the rhs to be a constant integer.
      // TODO: Make this work for other values on rhs.
      if (!GetConstant(rhs_inst, &const_value)) return;

      // The left hand side operand of the operation.
      const ir::Instruction* lhs_inst =
          def_use_manager->GetDef(condition->GetSingleWordOperand(2));

      ir::Instruction* variable_inst = GetVariable(lhs_inst);

      if (IsLoopInvariant(variable_inst)) {
        return;
      }

      if (variable_inst) {
        std::cout << "Variable " << variable_inst->result_id()
                  << " found with upper range: " << const_value << "\n";
      }
    }
  }
}

=======
>>>>>>> 196cc635
LoopDescriptor::LoopDescriptor(const ir::Function* f) { PopulateList(f); }

void LoopDescriptor::PopulateList(const ir::Function* f) {
  ir::IRContext* context = f->GetParent()->context();

  opt::DominatorAnalysis* dom_analysis =
      context->GetDominatorAnalysis(f, *context->cfg());

  std::vector<ir::Instruction*> loop_merge_inst;
  // Function to find OpLoopMerge instructions inside the dominator tree.
  auto find_merge_inst_in_dom_order =
      [&loop_merge_inst](const DominatorTreeNode* node) {
        ir::Instruction* merge_inst = node->bb_->GetLoopMergeInst();
        if (merge_inst) {
          loop_merge_inst.push_back(merge_inst);
        }
        return true;
      };

  // Traverse the tree and apply the above functor to find all the OpLoopMerge
  // instructions. Instructions will be in domination order of BasicBlocks.
  // However, this does not mean that dominance is implied by the order of
  // loop_merge_inst you still need to check dominance between each block
  // manually.
  const DominatorTree& dom_tree = dom_analysis->GetDomTree();
  dom_tree.Visit(dom_tree.GetRoot(), find_merge_inst_in_dom_order);

  loops_.clear();
  loops_.reserve(loop_merge_inst.size());

  // Populate the loop vector from the merge instructions found in the dominator
  // tree.
  for (ir::Instruction* merge_inst : loop_merge_inst) {
    // The id of the continue basic block of this loop.
    uint32_t merge_bb_id = merge_inst->GetSingleWordOperand(0);

    // The id of the continue basic block of this loop.
    uint32_t continue_bb_id = merge_inst->GetSingleWordOperand(1);

    // The continue target of this loop.
    ir::BasicBlock* merge_bb = context->cfg()->block(merge_bb_id);

    // The continue target of this loop.
    ir::BasicBlock* continue_bb = context->cfg()->block(continue_bb_id);

    // The basicblock containing the merge instruction.
    ir::BasicBlock* start_bb = context->get_instr_block(merge_inst);

    // Add the loop the list of all the loops in the function.
    loops_.push_back({start_bb, continue_bb, merge_bb});

    // If this is the first loop don't check for dominating nesting loop.
    // Otherwise, move through the loops in reverse order to check if this is a
    // nested loop. If it isn't a nested loop this for will exit on the first
    // iteration.
    for (auto itr = loops_.rbegin() + 1; itr != loops_.rend(); ++itr) {
      Loop& previous_loop = *itr;

      // If this loop is dominated by the entry of the previous loop it could be
      // a nested loop of that loop or a nested loop of a parent of that loop.
      // Otherwise it's not nested at all.
      if (!dom_analysis->Dominates(previous_loop.GetStartBB(), start_bb)) break;

      // If this loop is dominated by the merge block of the previous loop it's
      // a nested loop of the parent of the previous loop. Otherwise it's just a
      // nested loop of the parent.
      if (dom_analysis->Dominates(previous_loop.GetMergeBB(), start_bb)) {
        continue;
      } else {
        previous_loop.AddNestedLoop(&loops_.back());
        loops_.back().SetParent(&previous_loop);
        break;
      }
    }
<<<<<<< HEAD

    // Add the loop the list of all the loops in the function.
    loops_.push_back(
        {is_nested, start_bb, continue_bb, merge_bb, context, dom_analysis});

    // If it's nested add a reference to it to the parent loop.
    if (is_nested) {
      assert(parent_loop_index != -1);
      loops_[parent_loop_index].AddNestedLoop(&loops_.back());
    }
=======
>>>>>>> 196cc635
  }

  for (Loop& loop : loops_) {
    loop.GetInductionVariable();
  }
}

}  // namespace opt
}  // namespace spvtools<|MERGE_RESOLUTION|>--- conflicted
+++ resolved
@@ -18,21 +18,6 @@
 namespace spvtools {
 namespace opt {
 
-<<<<<<< HEAD
-namespace {
-
-// TODO: Move this into ir::Function
-static const spvtools::ir::BasicBlock* GetBasicBlock(
-    const spvtools::ir::Function* fn, uint32_t id) {
-  for (const spvtools::ir::BasicBlock& bb : *fn) {
-    if (bb.id() == id) {
-      return &bb;
-    }
-  }
-  return nullptr;
-}
-}
-
 bool Loop::GetConstant(const ir::Instruction* inst, uint32_t* value) const {
   if (inst->opcode() != SpvOp::SpvOpConstant) {
     return false;
@@ -142,8 +127,6 @@
   }
 }
 
-=======
->>>>>>> 196cc635
 LoopDescriptor::LoopDescriptor(const ir::Function* f) { PopulateList(f); }
 
 void LoopDescriptor::PopulateList(const ir::Function* f) {
@@ -193,7 +176,7 @@
     ir::BasicBlock* start_bb = context->get_instr_block(merge_inst);
 
     // Add the loop the list of all the loops in the function.
-    loops_.push_back({start_bb, continue_bb, merge_bb});
+    loops_.push_back({start_bb, continue_bb, merge_bb, context, dom_analysis});
 
     // If this is the first loop don't check for dominating nesting loop.
     // Otherwise, move through the loops in reverse order to check if this is a
@@ -218,25 +201,8 @@
         break;
       }
     }
-<<<<<<< HEAD
-
-    // Add the loop the list of all the loops in the function.
-    loops_.push_back(
-        {is_nested, start_bb, continue_bb, merge_bb, context, dom_analysis});
-
-    // If it's nested add a reference to it to the parent loop.
-    if (is_nested) {
-      assert(parent_loop_index != -1);
-      loops_[parent_loop_index].AddNestedLoop(&loops_.back());
-    }
-=======
->>>>>>> 196cc635
-  }
-
-  for (Loop& loop : loops_) {
-    loop.GetInductionVariable();
-  }
-}
-
-}  // namespace opt
-}  // namespace spvtools+  }
+}
+
+}  // opt
+}  // spvtools