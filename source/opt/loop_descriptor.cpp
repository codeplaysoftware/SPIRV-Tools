// Copyright (c) 2017 Google Inc.
//
// Licensed under the Apache License, Version 2.0 (the "License");
// you may not use this file except in compliance with the License.
// You may obtain a copy of the License at
//
//     http://www.apache.org/licenses/LICENSE-2.0
//
// Unless required by applicable law or agreed to in writing, software
// distributed under the License is distributed on an "AS IS" BASIS,
// WITHOUT WARRANTIES OR CONDITIONS OF ANY KIND, either express or implied.
// See the License for the specific language governing permissions and
// limitations under the License.

#include <iostream>
#include <vector>

#include "opt/loop_descriptor.h"
#include "opt/make_unique.h"

namespace spvtools {
namespace opt {

Loop::Loop()
    : ir_context(nullptr),
      dom_analysis(nullptr),
      loop_start_(nullptr),
      loop_continue_(nullptr),
      loop_merge_(nullptr),
      loop_condition_block_(nullptr),
      loop_body_begin_(nullptr),
      parent_(nullptr),
      induction_variable(nullptr) {}

Loop::Loop(ir::BasicBlock* begin, ir::BasicBlock* continue_target,
           ir::BasicBlock* merge_target, ir::IRContext* context,
           opt::DominatorAnalysis* analysis)
    : ir_context(context),
      dom_analysis(analysis),
      loop_start_(begin),
      loop_continue_(continue_target),
      loop_merge_(merge_target),
      loop_condition_block_(nullptr),
      loop_body_begin_(nullptr),
      parent_(nullptr),
      induction_variable(nullptr) {}

bool Loop::GetConstant(const ir::Instruction* inst, uint32_t* value) const {
  if (inst->opcode() != SpvOp::SpvOpConstant) {
    return false;
  }

  const ir::Operand& operand = inst->GetOperand(2);

  if (operand.type != SPV_OPERAND_TYPE_TYPED_LITERAL_NUMBER ||
      operand.words.size() != 1) {
    return false;
  }

  *value = operand.words[0];
  return true;
}

// Returns an OpVariable instruction or null from a load_inst.
ir::Instruction* Loop::GetVariable(const ir::Instruction* load_inst) {
  if (!load_inst || load_inst->opcode() != SpvOp::SpvOpLoad) {
    return nullptr;
  }

  // From the branch instruction find the branch condition.
  opt::analysis::DefUseManager* def_use_manager = ir_context->get_def_use_mgr();
  ir::Instruction* var =
      def_use_manager->GetDef(load_inst->GetSingleWordOperand(2));

  return var;
}

void Loop::FindLoopBasicBlocks() {
  loop_basic_blocks.clear();

  opt::DominatorTree& tree = dom_analysis->GetDomTree();

  // Starting the loop header BasicBlock, traverse the dominator tree until we
  // reach the merge blockand add every node we traverse to the set of blocks
  // which we consider to be the loop.
  auto begin_itr = tree.get_iterator(loop_start_);
  for (; begin_itr != tree.end(); ++begin_itr) {
    if (dom_analysis->Dominates(loop_merge_, begin_itr->bb_)) break;
    loop_basic_blocks.insert(begin_itr->bb_);
  };
}

bool Loop::IsLoopInvariant(const ir::Instruction* variable_inst) {
  opt::analysis::DefUseManager* def_use_manager = ir_context->get_def_use_mgr();

  FindLoopBasicBlocks();

  bool is_invariant = true;
  auto find_stores = [&is_invariant, this](ir::Instruction* user) {
    if (user->opcode() == SpvOp::SpvOpStore) {
      // Get the BasicBlock this block belongs to.
      const ir::BasicBlock* parent_block =
          user->context()->get_instr_block(user);

      // If any of the stores are in the loop.
      if (loop_basic_blocks.count(parent_block) != 0) {
        // Then the variable is variant to the loop.
        is_invariant = false;
      }
    }
  };

  def_use_manager->ForEachUser(variable_inst, find_stores);

  return is_invariant;
}

ir::Instruction* Loop::GetInductionStepOperation(
    const ir::Instruction* variable_inst) const {
  ir::BasicBlock* bb = loop_continue_;

  ir::Instruction* store = nullptr;

  // Move over every store in the BasicBlock to find the store assosiated with
  // the given BB.
  auto find_store = [&store, &variable_inst](ir::Instruction* inst) {
    if (inst->opcode() == SpvOp::SpvOpStore &&
        inst->GetSingleWordOperand(0) == variable_inst->result_id()) {
      store = inst;
    }
  };

  bb->ForEachInst(find_store);
  if (!store) return nullptr;

  opt::analysis::DefUseManager* def_use_manager = ir_context->get_def_use_mgr();

  ir::Instruction* inst =
      def_use_manager->GetDef(store->GetSingleWordOperand(1));

  if (!inst || inst->opcode() != SpvOp::SpvOpIAdd) {
    return nullptr;
  }

  return inst;
}

bool Loop::GetInductionInitValue(const ir::Instruction* variable_inst,
                                 uint32_t* value) const {
  // We assume that the immediate dominator of the loop start block should
  // contain the initialiser for the induction variables.
  ir::BasicBlock* bb = dom_analysis->ImmediateDominator(loop_start_);
  if (!bb) return false;

  ir::Instruction* store = nullptr;
  auto find_store = [&store, &variable_inst](ir::Instruction* inst) {
    if (inst->opcode() == SpvOp::SpvOpStore &&
        inst->GetSingleWordOperand(0) == variable_inst->result_id()) {
      store = inst;
    }
  };

  // Find the storing of the induction variable.
  bb->ForEachInst(find_store);
  if (!store) return false;

  opt::analysis::DefUseManager* def_use_manager = ir_context->get_def_use_mgr();

  ir::Instruction* constant =
      def_use_manager->GetDef(store->GetSingleWordOperand(1));
  if (!constant) return false;

  return GetConstant(constant, value);
}

Loop::LoopVariable* Loop::GetInductionVariable() {
  if (!induction_variable) {
    FindInductionVariable();
  }

  return induction_variable.get();
}

void Loop::FindInductionVariable() {
  // Get the basic block which branches to the merge block.
  const ir::BasicBlock* bb = dom_analysis->ImmediateDominator(loop_merge_);

  // Find the branch instruction.
  const ir::Instruction& branch_inst = *bb->ctail();
  if (branch_inst.opcode() == SpvOp::SpvOpBranchConditional) {
    // From the branch instruction find the branch condition.
    opt::analysis::DefUseManager* def_use_manager =
        ir_context->get_def_use_mgr();
    ir::Instruction* condition =
        def_use_manager->GetDef(branch_inst.GetSingleWordOperand(0));

    if (condition && condition->opcode() == SpvOp::SpvOpSLessThan) {
      // The right hand side operand of the operation.
      const ir::Instruction* rhs_inst =
          def_use_manager->GetDef(condition->GetSingleWordOperand(3));

      uint32_t const_value = 0;
      // Exit out if we couldn't resolve the rhs to be a constant integer.
      // TODO: Make this work for other values on rhs.
      if (!GetConstant(rhs_inst, &const_value)) return;

      // The left hand side operand of the operation.
      const ir::Instruction* lhs_inst =
          def_use_manager->GetDef(condition->GetSingleWordOperand(2));

      ir::Instruction* variable_inst = GetVariable(lhs_inst);

      if (!IsLoopInvariant(variable_inst)) {
        return;
      }

      uint32_t init_value = 0;
      GetInductionInitValue(variable_inst, &init_value);

      ir::Instruction* step_inst = GetInductionStepOperation(variable_inst);

      if (!step_inst) return;

      // The instruction representing the constant value.
      const ir::Instruction* step_amount_inst =
          def_use_manager->GetDef(step_inst->GetSingleWordOperand(3));

      uint32_t step_value = 0;
      // Exit out if we couldn't resolve the rhs to be a constant integer.
      if (!GetConstant(step_amount_inst, &step_value)) return;

      induction_variable =
          std::unique_ptr<Loop::LoopVariable>(new Loop::LoopVariable(
              variable_inst, step_value, step_value, const_value, condition));
    }
  }
}

LoopDescriptor::LoopDescriptor(const ir::Function* f) { PopulateList(f); }

void LoopDescriptor::PopulateList(const ir::Function* f) {
  ir::IRContext* context = f->GetParent()->context();

  opt::DominatorAnalysis* dom_analysis =
      context->GetDominatorAnalysis(f, *context->cfg());

  std::vector<ir::Instruction*> loop_merge_inst;
<<<<<<< HEAD
  // Function to find OpLoopMerge instructions inside the dominator tree.
  auto find_merge_inst_in_dom_order =
      [&loop_merge_inst](const DominatorTreeNode* node) {
        if (node->id() == 0) return true;
        ir::Instruction* merge_inst = node->bb_->GetLoopMergeInst();
        if (merge_inst) {
          loop_merge_inst.push_back(merge_inst);
        }
        return true;
      };
=======
>>>>>>> 60e2c774

  // Traverse the tree and apply the above functor to find all the OpLoopMerge
  // instructions. Instructions will be in domination order of BasicBlocks.
  // However, this does not mean that dominance is implied by the order of
  // loop_merge_inst you still need to check dominance between each block
  // manually.
  const DominatorTree& dom_tree = dom_analysis->GetDomTree();
  // The root node of the dominator tree is a pseudo-block, ignore it.
  for (DominatorTree::const_iterator node = ++dom_tree.begin();
       node != dom_tree.end(); ++node) {
    ir::Instruction* merge_inst = node->bb_->GetLoopMergeInst();
    if (merge_inst) {
      loop_merge_inst.push_back(merge_inst);
    }
  }

  loops_.clear();
  loops_.reserve(loop_merge_inst.size());

  // Populate the loop vector from the merge instructions found in the dominator
  // tree.
  for (ir::Instruction* merge_inst : loop_merge_inst) {
    // The id of the continue basic block of this loop.
    uint32_t merge_bb_id = merge_inst->GetSingleWordOperand(0);

    // The id of the continue basic block of this loop.
    uint32_t continue_bb_id = merge_inst->GetSingleWordOperand(1);

    // The continue target of this loop.
    ir::BasicBlock* merge_bb = context->cfg()->block(merge_bb_id);

    // The continue target of this loop.
    ir::BasicBlock* continue_bb = context->cfg()->block(continue_bb_id);

    // The basicblock containing the merge instruction.
    ir::BasicBlock* start_bb = context->get_instr_block(merge_inst);

    // Add the loop the list of all the loops in the function.
<<<<<<< HEAD
    loops_.push_back({start_bb, continue_bb, merge_bb, context, dom_analysis});
=======
    loops_.push_back(MakeUnique<Loop>(start_bb, continue_bb, merge_bb));
>>>>>>> 60e2c774

    // If this is the first loop don't check for dominating nesting loop.
    // Otherwise, move through the loops in reverse order to check if this is a
    // nested loop. If it isn't a nested loop this for will exit on the first
    // iteration.
    for (auto itr = loops_.rbegin() + 1; itr != loops_.rend(); ++itr) {
      Loop* previous_loop = itr->get();

      // If this loop is dominated by the entry of the previous loop it could be
      // a nested loop of that loop or a nested loop of a parent of that loop.
      // Otherwise it's not nested at all.
      if (!dom_analysis->Dominates(previous_loop->GetLoopHeader(), start_bb))
        break;

      // If this loop is dominated by the merge block of the previous loop it's
      // a nested loop of the parent of the previous loop. Otherwise it's just a
      // nested loop of the parent.
      if (dom_analysis->Dominates(previous_loop->GetMergeBB(), start_bb)) {
        continue;
      } else {
        previous_loop->AddNestedLoop(loops_.back().get());
        loops_.back()->SetParent(previous_loop);
        break;
      }
    }
  }
}

}  // opt
}  // spvtools<|MERGE_RESOLUTION|>--- conflicted
+++ resolved
@@ -12,6 +12,7 @@
 // See the License for the specific language governing permissions and
 // limitations under the License.
 
+#include "opt/loop_descriptor.h"
 #include <iostream>
 #include <vector>
 
@@ -24,7 +25,7 @@
 Loop::Loop()
     : ir_context(nullptr),
       dom_analysis(nullptr),
-      loop_start_(nullptr),
+      loop_header_(nullptr),
       loop_continue_(nullptr),
       loop_merge_(nullptr),
       loop_condition_block_(nullptr),
@@ -32,12 +33,12 @@
       parent_(nullptr),
       induction_variable(nullptr) {}
 
-Loop::Loop(ir::BasicBlock* begin, ir::BasicBlock* continue_target,
+Loop::Loop(ir::BasicBlock* header, ir::BasicBlock* continue_target,
            ir::BasicBlock* merge_target, ir::IRContext* context,
            opt::DominatorAnalysis* analysis)
     : ir_context(context),
       dom_analysis(analysis),
-      loop_start_(begin),
+      loop_header_(header),
       loop_continue_(continue_target),
       loop_merge_(merge_target),
       loop_condition_block_(nullptr),
@@ -83,7 +84,7 @@
   // Starting the loop header BasicBlock, traverse the dominator tree until we
   // reach the merge blockand add every node we traverse to the set of blocks
   // which we consider to be the loop.
-  auto begin_itr = tree.get_iterator(loop_start_);
+  auto begin_itr = tree.get_iterator(loop_header_);
   for (; begin_itr != tree.end(); ++begin_itr) {
     if (dom_analysis->Dominates(loop_merge_, begin_itr->bb_)) break;
     loop_basic_blocks.insert(begin_itr->bb_);
@@ -149,7 +150,7 @@
                                  uint32_t* value) const {
   // We assume that the immediate dominator of the loop start block should
   // contain the initialiser for the induction variables.
-  ir::BasicBlock* bb = dom_analysis->ImmediateDominator(loop_start_);
+  ir::BasicBlock* bb = dom_analysis->ImmediateDominator(loop_header_);
   if (!bb) return false;
 
   ir::Instruction* store = nullptr;
@@ -245,19 +246,6 @@
       context->GetDominatorAnalysis(f, *context->cfg());
 
   std::vector<ir::Instruction*> loop_merge_inst;
-<<<<<<< HEAD
-  // Function to find OpLoopMerge instructions inside the dominator tree.
-  auto find_merge_inst_in_dom_order =
-      [&loop_merge_inst](const DominatorTreeNode* node) {
-        if (node->id() == 0) return true;
-        ir::Instruction* merge_inst = node->bb_->GetLoopMergeInst();
-        if (merge_inst) {
-          loop_merge_inst.push_back(merge_inst);
-        }
-        return true;
-      };
-=======
->>>>>>> 60e2c774
 
   // Traverse the tree and apply the above functor to find all the OpLoopMerge
   // instructions. Instructions will be in domination order of BasicBlocks.
@@ -296,11 +284,8 @@
     ir::BasicBlock* start_bb = context->get_instr_block(merge_inst);
 
     // Add the loop the list of all the loops in the function.
-<<<<<<< HEAD
-    loops_.push_back({start_bb, continue_bb, merge_bb, context, dom_analysis});
-=======
-    loops_.push_back(MakeUnique<Loop>(start_bb, continue_bb, merge_bb));
->>>>>>> 60e2c774
+    loops_.push_back(MakeUnique<Loop>(start_bb, continue_bb, merge_bb, context,
+                                      dom_analysis));
 
     // If this is the first loop don't check for dominating nesting loop.
     // Otherwise, move through the loops in reverse order to check if this is a
@@ -329,5 +314,5 @@
   }
 }
 
-}  // opt
-}  // spvtools+}  // namespace opt
+}  // namespace spvtools