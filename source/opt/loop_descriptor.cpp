// Copyright (c) 2017 Google Inc.
//
// Licensed under the Apache License, Version 2.0 (the "License");
// you may not use this file except in compliance with the License.
// You may obtain a copy of the License at
//
//     http://www.apache.org/licenses/LICENSE-2.0
//
// Unless required by applicable law or agreed to in writing, software
// distributed under the License is distributed on an "AS IS" BASIS,
// WITHOUT WARRANTIES OR CONDITIONS OF ANY KIND, either express or implied.
// See the License for the specific language governing permissions and
// limitations under the License.

#include "opt/loop_descriptor.h"
#include <algorithm>
#include <iostream>
#include <type_traits>
#include <utility>
#include <vector>

#include "constants.h"
#include "opt/cfg.h"
#include "opt/dominator_tree.h"
#include "opt/ir_builder.h"
#include "opt/ir_context.h"
#include "opt/iterator.h"
#include "opt/make_unique.h"
#include "opt/tree_iterator.h"

namespace spvtools {
namespace ir {

// Takes in a phi instruction |induction| and the loop |header| and returns the
// step operation of the loop.
ir::Instruction* Loop::GetInductionStepOperation(
    const ir::Instruction* induction) const {
  // Induction must be a phi instruction.
  assert(induction->opcode() == SpvOpPhi);

  ir::Instruction* step = nullptr;

  opt::analysis::DefUseManager* def_use_manager = context_->get_def_use_mgr();

  // Traverse the incoming operands of the phi instruction.
  for (uint32_t operand_id = 1; operand_id < induction->NumInOperands();
       operand_id += 2) {
    // Incoming edge.
    ir::BasicBlock* incoming_block =
        context_->cfg()->block(induction->GetSingleWordInOperand(operand_id));

    // Check if the block is dominated by header, and thus coming from within
    // the loop.
    if (IsInsideLoop(incoming_block)) {
      step = def_use_manager->GetDef(
          induction->GetSingleWordInOperand(operand_id - 1));
      break;
    }
  }

  if (!step || !IsSupportedStepOp(step->opcode())) {
    return nullptr;
  }

  // The induction variable which binds the loop must only be modified once.
  uint32_t lhs = step->GetSingleWordInOperand(0);
  uint32_t rhs = step->GetSingleWordInOperand(1);

  // One of the left hand side or right hand side of the step instruction must
  // be the induction phi and the other must be an OpConstant.
  if (lhs != induction->result_id() && rhs != induction->result_id()) {
    return nullptr;
  }

  if (def_use_manager->GetDef(lhs)->opcode() != SpvOp::SpvOpConstant &&
      def_use_manager->GetDef(rhs)->opcode() != SpvOp::SpvOpConstant) {
    return nullptr;
  }

  return step;
}

// Returns true if the |step| operation is an induction variable step operation
// which is currently handled.
bool Loop::IsSupportedStepOp(SpvOp step) const {
  switch (step) {
    case SpvOp::SpvOpISub:
    case SpvOp::SpvOpIAdd:
      return true;
    default:
      return false;
  }
}

bool Loop::IsSupportedCondition(SpvOp condition) const {
  switch (condition) {
    // <
    case SpvOp::SpvOpULessThan:
    case SpvOp::SpvOpSLessThan:
    // >
    case SpvOp::SpvOpUGreaterThan:
    case SpvOp::SpvOpSGreaterThan:

    // >=
    case SpvOp::SpvOpSGreaterThanEqual:
    case SpvOp::SpvOpUGreaterThanEqual:
    // <=
    case SpvOp::SpvOpSLessThanEqual:
    case SpvOp::SpvOpULessThanEqual:

      return true;
    default:
      return false;
  }
}

int64_t Loop::GetResidualConditionValue(SpvOp condition, int64_t initial_value,
                                        int64_t step_value,
                                        size_t number_of_iterations,
                                        size_t factor) {
  int64_t remainder =
      initial_value + (number_of_iterations % factor) * step_value;

  // We subtract or add one as the above formula calculates the remainder if the
  // loop where just less than or greater than. Adding or subtracting one should
  // give a functionally equivalent value.
  switch (condition) {
    case SpvOp::SpvOpSGreaterThanEqual:
    case SpvOp::SpvOpUGreaterThanEqual: {
      remainder -= 1;
      break;
    }
    case SpvOp::SpvOpSLessThanEqual:
    case SpvOp::SpvOpULessThanEqual: {
      remainder += 1;
      break;
    }

    default:
      break;
  }
  return remainder;
}

ir::Instruction* Loop::GetConditionInst() const {
  return &*--FindConditionBlock()->tail();
}

ir::Instruction* Loop::GetLowerBoundInst() const {
  ir::Instruction* cond_inst = GetConditionInst();
  opt::analysis::DefUseManager* def_use_manager = context_->get_def_use_mgr();

  ir::Instruction* lower_bound =
      def_use_manager->GetDef(cond_inst->GetSingleWordInOperand(0));
  return lower_bound;
}

ir::Instruction* Loop::GetUpperBoundInst() const {
  ir::Instruction* cond_inst = GetConditionInst();
  opt::analysis::DefUseManager* def_use_manager = context_->get_def_use_mgr();

  ir::Instruction* upper_bound =
      def_use_manager->GetDef(cond_inst->GetSingleWordInOperand(1));
  return upper_bound;
}

// Extract the initial value from the |induction| OpPhi instruction and store it
// in |value|. If the function couldn't find the initial value of |induction|
// return false.
bool Loop::GetInductionInitValue(const ir::Instruction* induction,
                                 int64_t* value) const {
  ir::Instruction* constant_instruction = nullptr;
  opt::analysis::DefUseManager* def_use_manager = context_->get_def_use_mgr();

  for (uint32_t operand_id = 0; operand_id < induction->NumInOperands();
       operand_id += 2) {
    ir::BasicBlock* bb = context_->cfg()->block(
        induction->GetSingleWordInOperand(operand_id + 1));

    if (!IsInsideLoop(bb)) {
      constant_instruction = def_use_manager->GetDef(
          induction->GetSingleWordInOperand(operand_id));
    }
  }

  if (!constant_instruction) return false;

  const opt::analysis::Constant* constant =
      context_->get_constant_mgr()->FindDeclaredConstant(
          constant_instruction->result_id());
  if (!constant) return false;

  if (value) {
    const opt::analysis::Integer* type =
        constant->AsIntConstant()->type()->AsInteger();

    if (type->IsSigned()) {
      *value = constant->AsIntConstant()->GetS32BitValue();
    } else {
      *value = constant->AsIntConstant()->GetU32BitValue();
    }
  }

  return true;
}

Loop::Loop(IRContext* context, opt::DominatorAnalysis* dom_analysis,
           BasicBlock* header, BasicBlock* continue_target,
           BasicBlock* merge_target)
    : context_(context),
      loop_header_(header),
      loop_continue_(continue_target),
      loop_merge_(merge_target),
      loop_preheader_(nullptr),
      parent_(nullptr),
      loop_is_marked_for_removal_(false) {
  assert(context);
  assert(dom_analysis);
  loop_preheader_ = FindLoopPreheader(dom_analysis);
}

BasicBlock* Loop::FindLoopPreheader(opt::DominatorAnalysis* dom_analysis) {
  CFG* cfg = context_->cfg();
  opt::DominatorTree& dom_tree = dom_analysis->GetDomTree();
  opt::DominatorTreeNode* header_node = dom_tree.GetTreeNode(loop_header_);

  // The loop predecessor.
  BasicBlock* loop_pred = nullptr;

  auto header_pred = cfg->preds(loop_header_->id());
  for (uint32_t p_id : header_pred) {
    opt::DominatorTreeNode* node = dom_tree.GetTreeNode(p_id);
    if (node && !dom_tree.Dominates(header_node, node)) {
      // The predecessor is not part of the loop, so potential loop preheader.
      if (loop_pred && node->bb_ != loop_pred) {
        // If we saw 2 distinct predecessors that are outside the loop, we don't
        // have a loop preheader.
        return nullptr;
      }
      loop_pred = node->bb_;
    }
  }
  // Safe guard against invalid code, SPIR-V spec forbids loop with the entry
  // node as header.
  assert(loop_pred && "The header node is the entry block ?");

  // So we have a unique basic block that can enter this loop.
  // If this loop is the unique successor of this block, then it is a loop
  // preheader.
  bool is_preheader = true;
  uint32_t loop_header_id = loop_header_->id();
  const auto* const_loop_pred = loop_pred;
  const_loop_pred->ForEachSuccessorLabel(
      [&is_preheader, loop_header_id](const uint32_t id) {
        if (id != loop_header_id) is_preheader = false;
      });
  if (is_preheader) return loop_pred;
  return nullptr;
}

bool Loop::IsInsideLoop(Instruction* inst) const {
  const BasicBlock* parent_block = context_->get_instr_block(inst);
  if (!parent_block) return false;
  return IsInsideLoop(parent_block);
}

bool Loop::IsBasicBlockInLoopSlow(const BasicBlock* bb) {
  assert(bb->GetParent() && "The basic block does not belong to a function");
  opt::DominatorAnalysis* dom_analysis =
      context_->GetDominatorAnalysis(bb->GetParent(), *context_->cfg());
  if (dom_analysis->IsReachable(bb) &&
      !dom_analysis->Dominates(GetHeaderBlock(), bb))
    return false;

  return true;
}

BasicBlock* Loop::GetOrCreatePreHeaderBlock() {
  if (loop_preheader_) return loop_preheader_;

<<<<<<< HEAD
  Function* fn = loop_header_->GetParent();
  // Find the insertion point for the preheader.
  Function::iterator header_it =
      std::find_if(fn->begin(), fn->end(),
                   [this](BasicBlock& bb) { return &bb == loop_header_; });
  assert(header_it != fn->end());

  // Create the preheader basic block.
  loop_preheader_ = &*header_it.InsertBefore(std::unique_ptr<ir::BasicBlock>(
      new ir::BasicBlock(std::unique_ptr<ir::Instruction>(new ir::Instruction(
          context_, SpvOpLabel, 0, context_->TakeNextId(), {})))));
  loop_preheader_->SetParent(fn);
  context_->get_def_use_mgr()->AnalyzeInstDefUse(
      loop_preheader_->GetLabelInst());
  uint32_t loop_preheader_id = loop_preheader_->id();

  // Redirect the branches and patch the phi:
  //  - For each phi instruction in the header:
  //    - If the header has only 1 out-of-loop incoming branch:
  //      - Change the incomning branch to be the preheader.
  //    - If the header has more than 1 out-of-loop incoming branch:
  //      - Create a new phi in the preheader, gathering all out-of-loops
  //      incoming values;
  //      - Patch the header phi instruction to use the preheader phi
  //      instruction;
  //  - Redirect all edges coming from outside the loop to the preheader.
  opt::InstructionBuilder builder(
      context_, loop_preheader_,
      ir::IRContext::kAnalysisDefUse |
          ir::IRContext::kAnalysisInstrToBlockMapping);
  // Patch all the phi instructions.
  loop_header_->ForEachPhiInst([&builder, this](Instruction* phi) {
    std::vector<uint32_t> preheader_phi_ops;
    std::vector<uint32_t> header_phi_ops;
    for (uint32_t i = 0; i < phi->NumInOperands(); i += 2) {
      uint32_t def_id = phi->GetSingleWordInOperand(i);
      uint32_t branch_id = phi->GetSingleWordInOperand(i + 1);
      if (IsInsideLoop(branch_id)) {
        header_phi_ops.push_back(def_id);
        header_phi_ops.push_back(branch_id);
      } else {
        preheader_phi_ops.push_back(def_id);
        preheader_phi_ops.push_back(branch_id);
      }
    }

    Instruction* preheader_insn_def = nullptr;
    // Create a phi instruction if and only if the preheader_phi_ops has more
    // than one pair.
    if (preheader_phi_ops.size() > 2)
      preheader_insn_def = builder.AddPhi(phi->type_id(), preheader_phi_ops);
    else
      preheader_insn_def =
          context_->get_def_use_mgr()->GetDef(preheader_phi_ops[0]);
    // Build the new incoming edge.
    header_phi_ops.push_back(preheader_insn_def->result_id());
    header_phi_ops.push_back(loop_preheader_->id());
    // Rewrite operands of the header's phi instruction.
    uint32_t idx = 0;
    for (; idx < header_phi_ops.size(); idx++)
      phi->SetInOperand(idx, {header_phi_ops[idx]});
    // Remove extra operands, from last to first (more efficient).
    for (uint32_t j = phi->NumInOperands() - 1; j >= idx; j--)
      phi->RemoveInOperand(j);
  });
  // Branch from the preheader to the header.
  builder.AddBranch(loop_header_->id());

  // Redirect all out of loop branches to the header to the preheader.
=======
>>>>>>> 6ba45209
  CFG* cfg = context_->cfg();
  loop_header_ = cfg->SplitLoopHeader(loop_header_);
  return loop_preheader_;
}

void Loop::SetLatchBlock(BasicBlock* latch) {
#ifndef NDEBUG
  assert(latch->GetParent() && "The basic block does not belong to a function");

  const auto* const_latch = latch;
  const_latch->ForEachSuccessorLabel([this](uint32_t id) {
    assert((!IsInsideLoop(id) || id == GetHeaderBlock()->id()) &&
           "A predecessor of the continue block does not belong to the loop");
  });
#endif  // NDEBUG
  assert(IsInsideLoop(latch) && "The continue block is not in the loop");

  SetLatchBlockImpl(latch);
}

void Loop::SetMergeBlock(BasicBlock* merge) {
#ifndef NDEBUG
  assert(merge->GetParent() && "The basic block does not belong to a function");
#endif  // NDEBUG
  assert(!IsInsideLoop(merge) && "The merge block is in the loop");

  SetMergeBlockImpl(merge);
  if (GetHeaderBlock()->GetLoopMergeInst()) {
    UpdateLoopMergeInst();
  }
}

void Loop::SetPreHeaderBlock(BasicBlock* preheader) {
  if (preheader) {
    assert(!IsInsideLoop(preheader) && "The preheader block is in the loop");
    assert(preheader->tail()->opcode() == SpvOpBranch &&
           "The preheader block does not unconditionally branch to the header "
           "block");
    assert(preheader->tail()->GetSingleWordOperand(0) ==
               GetHeaderBlock()->id() &&
           "The preheader block does not unconditionally branch to the header "
           "block");
  }
  loop_preheader_ = preheader;
}

void Loop::GetExitBlocks(std::unordered_set<uint32_t>* exit_blocks) const {
  ir::CFG* cfg = context_->cfg();
  exit_blocks->clear();

  for (uint32_t bb_id : GetBlocks()) {
    const spvtools::ir::BasicBlock* bb = cfg->block(bb_id);
    bb->ForEachSuccessorLabel([exit_blocks, this](uint32_t succ) {
      if (!IsInsideLoop(succ)) {
        exit_blocks->insert(succ);
      }
    });
  }
}

void Loop::GetMergingBlocks(
    std::unordered_set<uint32_t>* merging_blocks) const {
  assert(GetMergeBlock() && "This loop is not structured");
  ir::CFG* cfg = context_->cfg();
  merging_blocks->clear();

  std::stack<const ir::BasicBlock*> to_visit;
  to_visit.push(GetMergeBlock());
  while (!to_visit.empty()) {
    const ir::BasicBlock* bb = to_visit.top();
    to_visit.pop();
    merging_blocks->insert(bb->id());
    for (uint32_t pred_id : cfg->preds(bb->id())) {
      if (!IsInsideLoop(pred_id) && !merging_blocks->count(pred_id)) {
        to_visit.push(cfg->block(pred_id));
      }
    }
  }
}

namespace {

static inline bool IsBasicBlockSafeToClone(IRContext* context, BasicBlock* bb) {
  for (ir::Instruction& inst : *bb) {
    if (!inst.IsBranch() && !context->IsCombinatorInstruction(&inst))
      return false;
  }

  return true;
}

}  // namespace

bool Loop::IsSafeToClone() const {
  ir::CFG& cfg = *context_->cfg();

  for (uint32_t bb_id : GetBlocks()) {
    BasicBlock* bb = cfg.block(bb_id);
    assert(bb);
    if (!IsBasicBlockSafeToClone(context_, bb)) return false;
  }

  // Look at the merge construct.
  if (GetHeaderBlock()->GetLoopMergeInst()) {
    std::unordered_set<uint32_t> blocks;
    GetMergingBlocks(&blocks);
    blocks.erase(GetMergeBlock()->id());
    for (uint32_t bb_id : blocks) {
      BasicBlock* bb = cfg.block(bb_id);
      assert(bb);
      if (!IsBasicBlockSafeToClone(context_, bb)) return false;
    }
  }

  return true;
}

bool Loop::IsLCSSA() const {
  ir::CFG* cfg = context_->cfg();
  opt::analysis::DefUseManager* def_use_mgr = context_->get_def_use_mgr();

  std::unordered_set<uint32_t> exit_blocks;
  GetExitBlocks(&exit_blocks);

  // Declare ir_context so we can capture context_ in the below lambda
  ir::IRContext* ir_context = context_;

  for (uint32_t bb_id : GetBlocks()) {
    for (Instruction& insn : *cfg->block(bb_id)) {
      // All uses must be either:
      //  - In the loop;
      //  - In an exit block and in a phi instruction.
      if (!def_use_mgr->WhileEachUser(
              &insn,
              [&exit_blocks, ir_context, this](ir::Instruction* use) -> bool {
                BasicBlock* parent = ir_context->get_instr_block(use);
                assert(parent && "Invalid analysis");
                if (IsInsideLoop(parent)) return true;
                if (use->opcode() != SpvOpPhi) return false;
                return exit_blocks.count(parent->id());
              }))
        return false;
    }
  }
  return true;
}

bool Loop::ShouldHoistInstruction(IRContext* context, Instruction* inst) {
  return AreAllOperandsOutsideLoop(context, inst) &&
         inst->IsOpcodeCodeMotionSafe();
}

bool Loop::AreAllOperandsOutsideLoop(IRContext* context, Instruction* inst) {
  opt::analysis::DefUseManager* def_use_mgr = context->get_def_use_mgr();
  bool all_outside_loop = true;

  const std::function<void(uint32_t*)> operand_outside_loop =
      [this, &def_use_mgr, &all_outside_loop](uint32_t* id) {
        if (this->IsInsideLoop(def_use_mgr->GetDef(*id))) {
          all_outside_loop = false;
          return;
        }
      };

  inst->ForEachInId(operand_outside_loop);
  return all_outside_loop;
}

void Loop::ComputeLoopStructuredOrder(
    std::vector<ir::BasicBlock*>* ordered_loop_blocks, bool include_pre_header,
    bool include_merge) const {
  ir::CFG& cfg = *context_->cfg();

  // Reserve the memory: all blocks in the loop + extra if needed.
  ordered_loop_blocks->reserve(GetBlocks().size() + include_pre_header +
                               include_merge);

  if (include_pre_header && GetPreHeaderBlock())
    ordered_loop_blocks->push_back(loop_preheader_);
  cfg.ForEachBlockInReversePostOrder(
      loop_header_, [ordered_loop_blocks, this](BasicBlock* bb) {
        if (IsInsideLoop(bb)) ordered_loop_blocks->push_back(bb);
      });
  if (include_merge && GetMergeBlock())
    ordered_loop_blocks->push_back(loop_merge_);
}

LoopDescriptor::LoopDescriptor(const Function* f)
    : loops_(), dummy_top_loop_(nullptr) {
  PopulateList(f);
}

LoopDescriptor::~LoopDescriptor() { ClearLoops(); }

void LoopDescriptor::PopulateList(const Function* f) {
  IRContext* context = f->GetParent()->context();

  opt::DominatorAnalysis* dom_analysis =
      context->GetDominatorAnalysis(f, *context->cfg());

  ClearLoops();

  // Post-order traversal of the dominator tree to find all the OpLoopMerge
  // instructions.
  opt::DominatorTree& dom_tree = dom_analysis->GetDomTree();
  for (opt::DominatorTreeNode& node :
       ir::make_range(dom_tree.post_begin(), dom_tree.post_end())) {
    Instruction* merge_inst = node.bb_->GetLoopMergeInst();
    if (merge_inst) {
      bool all_backedge_unreachable = true;
      for (uint32_t pid : context->cfg()->preds(node.bb_->id())) {
        if (dom_analysis->IsReachable(pid) &&
            dom_analysis->Dominates(node.bb_->id(), pid)) {
          all_backedge_unreachable = false;
          break;
        }
      }
      if (all_backedge_unreachable)
        continue;  // ignore this one, we actually never branch back.

      // The id of the merge basic block of this loop.
      uint32_t merge_bb_id = merge_inst->GetSingleWordOperand(0);

      // The id of the continue basic block of this loop.
      uint32_t continue_bb_id = merge_inst->GetSingleWordOperand(1);

      // The merge target of this loop.
      BasicBlock* merge_bb = context->cfg()->block(merge_bb_id);

      // The continue target of this loop.
      BasicBlock* continue_bb = context->cfg()->block(continue_bb_id);

      // The basic block containing the merge instruction.
      BasicBlock* header_bb = context->get_instr_block(merge_inst);

      // Add the loop to the list of all the loops in the function.
      Loop* current_loop =
          new Loop(context, dom_analysis, header_bb, continue_bb, merge_bb);
      loops_.push_back(current_loop);

      // We have a bottom-up construction, so if this loop has nested-loops,
      // they are by construction at the tail of the loop list.
      for (auto itr = loops_.rbegin() + 1; itr != loops_.rend(); ++itr) {
        Loop* previous_loop = *itr;

        // If the loop already has a parent, then it has been processed.
        if (previous_loop->HasParent()) continue;

        // If the current loop does not dominates the previous loop then it is
        // not nested loop.
        if (!dom_analysis->Dominates(header_bb,
                                     previous_loop->GetHeaderBlock()))
          continue;
        // If the current loop merge dominates the previous loop then it is
        // not nested loop.
        if (dom_analysis->Dominates(merge_bb, previous_loop->GetHeaderBlock()))
          continue;

        current_loop->AddNestedLoop(previous_loop);
      }
      opt::DominatorTreeNode* dom_merge_node = dom_tree.GetTreeNode(merge_bb);
      for (opt::DominatorTreeNode& loop_node :
           make_range(node.df_begin(), node.df_end())) {
        // Check if we are in the loop.
        if (dom_tree.Dominates(dom_merge_node, &loop_node)) continue;
        current_loop->AddBasicBlock(loop_node.bb_);
        basic_block_to_loop_.insert(
            std::make_pair(loop_node.bb_->id(), current_loop));
      }
    }
  }
  for (Loop* loop : loops_) {
    if (!loop->HasParent()) dummy_top_loop_.nested_loops_.push_back(loop);
  }
}

ir::BasicBlock* Loop::FindConditionBlock() const {
  if (!loop_merge_) {
    return nullptr;
  }
  ir::BasicBlock* condition_block = nullptr;

  uint32_t in_loop_pred = 0;
  for (uint32_t p : context_->cfg()->preds(loop_merge_->id())) {
    if (IsInsideLoop(p)) {
      if (in_loop_pred) {
        // 2 in-loop predecessors.
        return nullptr;
      }
      in_loop_pred = p;
    }
  }
  if (!in_loop_pred) {
    // Merge block is unreachable.
    return nullptr;
  }

  ir::BasicBlock* bb = context_->cfg()->block(in_loop_pred);

  if (!bb) return nullptr;

  const ir::Instruction& branch = *bb->ctail();

  // Make sure the branch is a conditional branch.
  if (branch.opcode() != SpvOpBranchConditional) return nullptr;

  // Make sure one of the two possible branches is to the merge block.
  if (branch.GetSingleWordInOperand(1) == loop_merge_->id() ||
      branch.GetSingleWordInOperand(2) == loop_merge_->id()) {
    condition_block = bb;
  }

  return condition_block;
}

bool Loop::FindNumberOfIterations(const ir::Instruction* induction,
                                  const ir::Instruction* branch_inst,
                                  size_t* iterations_out,
                                  int64_t* step_value_out,
                                  int64_t* init_value_out) const {
  // From the branch instruction find the branch condition.
  opt::analysis::DefUseManager* def_use_manager = context_->get_def_use_mgr();

  // Condition instruction from the OpConditionalBranch.
  ir::Instruction* condition =
      def_use_manager->GetDef(branch_inst->GetSingleWordOperand(0));

  assert(IsSupportedCondition(condition->opcode()));

  // Get the constant manager from the ir context.
  opt::analysis::ConstantManager* const_manager = context_->get_constant_mgr();

  // Find the constant value used by the condition variable. Exit out if it
  // isn't a constant int.
  const opt::analysis::Constant* upper_bound =
      const_manager->FindDeclaredConstant(condition->GetSingleWordOperand(3));
  if (!upper_bound) return false;

  // Must be integer because of the opcode on the condition.
  int64_t condition_value = 0;

  const opt::analysis::Integer* type =
      upper_bound->AsIntConstant()->type()->AsInteger();

  if (type->width() > 32) {
    return false;
  }

  if (type->IsSigned()) {
    condition_value = upper_bound->AsIntConstant()->GetS32BitValue();
  } else {
    condition_value = upper_bound->AsIntConstant()->GetU32BitValue();
  }

  // Find the instruction which is stepping through the loop.
  ir::Instruction* step_inst = GetInductionStepOperation(induction);
  if (!step_inst) return false;

  // Find the constant value used by the condition variable.
  const opt::analysis::Constant* step_constant =
      const_manager->FindDeclaredConstant(step_inst->GetSingleWordOperand(3));
  if (!step_constant) return false;

  // Must be integer because of the opcode on the condition.
  int64_t step_value = 0;

  const opt::analysis::Integer* step_type =
      step_constant->AsIntConstant()->type()->AsInteger();

  if (step_type->IsSigned()) {
    step_value = step_constant->AsIntConstant()->GetS32BitValue();
  } else {
    step_value = step_constant->AsIntConstant()->GetU32BitValue();
  }

  // If this is a subtraction step we should negate the step value.
  if (step_inst->opcode() == SpvOp::SpvOpISub) {
    step_value = -step_value;
  }

  // Find the inital value of the loop and make sure it is a constant integer.
  int64_t init_value = 0;
  if (!GetInductionInitValue(induction, &init_value)) return false;

  // If iterations is non null then store the value in that.
  int64_t num_itrs = GetIterations(condition->opcode(), condition_value,
                                   init_value, step_value);

  // If the loop body will not be reached return false.
  if (num_itrs <= 0) {
    return false;
  }

  if (iterations_out) {
    assert(static_cast<size_t>(num_itrs) <= std::numeric_limits<size_t>::max());
    *iterations_out = static_cast<size_t>(num_itrs);
  }

  if (step_value_out) {
    *step_value_out = step_value;
  }

  if (init_value_out) {
    *init_value_out = init_value;
  }

  return true;
}

// We retrieve the number of iterations using the following formula, diff /
// |step_value| where diff is calculated differently according to the
// |condition| and uses the |condition_value| and |init_value|. If diff /
// |step_value| is NOT cleanly divisable then we add one to the sum.
int64_t Loop::GetIterations(SpvOp condition, int64_t condition_value,
                            int64_t init_value, int64_t step_value) const {
  int64_t diff = 0;

  switch (condition) {
    case SpvOp::SpvOpSLessThan:
    case SpvOp::SpvOpULessThan: {
      // If the condition is not met to begin with the loop will never iterate.
      if (!(init_value < condition_value)) return 0;

      diff = condition_value - init_value;

      // If the operation is a less then operation then the diff and step must
      // have the same sign otherwise the induction will never cross the
      // condition (either never true or always true).
      if ((diff < 0 && step_value > 0) || (diff > 0 && step_value < 0)) {
        return 0;
      }

      break;
    }
    case SpvOp::SpvOpSGreaterThan:
    case SpvOp::SpvOpUGreaterThan: {
      // If the condition is not met to begin with the loop will never iterate.
      if (!(init_value > condition_value)) return 0;

      diff = init_value - condition_value;

      // If the operation is a greater than operation then the diff and step
      // must have opposite signs. Otherwise the condition will always be true
      // or will never be true.
      if ((diff < 0 && step_value < 0) || (diff > 0 && step_value > 0)) {
        return 0;
      }

      break;
    }

    case SpvOp::SpvOpSGreaterThanEqual:
    case SpvOp::SpvOpUGreaterThanEqual: {
      // If the condition is not met to begin with the loop will never iterate.
      if (!(init_value >= condition_value)) return 0;

      // We subract one to make it the same as SpvOpGreaterThan as it is
      // functionally equivalent.
      diff = init_value - (condition_value - 1);

      // If the operation is a greater than operation then the diff and step
      // must have opposite signs. Otherwise the condition will always be true
      // or will never be true.
      if ((diff > 0 && step_value > 0) || (diff < 0 && step_value < 0)) {
        return 0;
      }

      break;
    }

    case SpvOp::SpvOpSLessThanEqual:
    case SpvOp::SpvOpULessThanEqual: {
      // If the condition is not met to begin with the loop will never iterate.
      if (!(init_value <= condition_value)) return 0;

      // We add one to make it the same as SpvOpLessThan as it is functionally
      // equivalent.
      diff = (condition_value + 1) - init_value;

      // If the operation is a less than operation then the diff and step must
      // have the same sign otherwise the induction will never cross the
      // condition (either never true or always true).
      if ((diff < 0 && step_value > 0) || (diff > 0 && step_value < 0)) {
        return 0;
      }

      break;
    }

    default:
      assert(false &&
             "Could not retrieve number of iterations from the loop condition. "
             "Condition is not supported.");
  }

  // Take the abs of - step values.
  step_value = llabs(step_value);
  diff = llabs(diff);
  int64_t result = diff / step_value;

  if (diff % step_value != 0) {
    result += 1;
  }
  return result;
}

// Returns the list of induction variables within the loop.
void Loop::GetInductionVariables(
    std::vector<ir::Instruction*>& induction_variables) const {
  for (ir::Instruction& inst : *loop_header_) {
    if (inst.opcode() == SpvOp::SpvOpPhi) {
      induction_variables.push_back(&inst);
    }
  }
}

ir::Instruction* Loop::FindConditionVariable(
    const ir::BasicBlock* condition_block) const {
  // Find the branch instruction.
  const ir::Instruction& branch_inst = *condition_block->ctail();

  ir::Instruction* induction = nullptr;
  // Verify that the branch instruction is a conditional branch.
  if (branch_inst.opcode() == SpvOp::SpvOpBranchConditional) {
    // From the branch instruction find the branch condition.
    opt::analysis::DefUseManager* def_use_manager = context_->get_def_use_mgr();

    // Find the instruction representing the condition used in the conditional
    // branch.
    ir::Instruction* condition =
        def_use_manager->GetDef(branch_inst.GetSingleWordOperand(0));

    // Ensure that the condition is a less than operation.
    if (condition && IsSupportedCondition(condition->opcode())) {
      // The left hand side operand of the operation.
      ir::Instruction* variable_inst =
          def_use_manager->GetDef(condition->GetSingleWordOperand(2));

      // Make sure the variable instruction used is a phi.
      if (!variable_inst || variable_inst->opcode() != SpvOpPhi) return nullptr;

      // Make sure the phi instruction only has two incoming blocks. Each
      // incoming block will be represented by two in operands in the phi
      // instruction, the value and the block which that value came from. We
      // assume the cannocalised phi will have two incoming values, one from the
      // preheader and one from the continue block.
      size_t max_supported_operands = 4;
      if (variable_inst->NumInOperands() == max_supported_operands) {
        // The operand index of the first incoming block label.
        uint32_t operand_label_1 = 1;

        // The operand index of the second incoming block label.
        uint32_t operand_label_2 = 3;

        // Make sure one of them is the preheader.
        if (!IsInsideLoop(
                variable_inst->GetSingleWordInOperand(operand_label_1)) &&
            !IsInsideLoop(
                variable_inst->GetSingleWordInOperand(operand_label_2))) {
          return nullptr;
        }

        // And make sure that the other is the latch block.
        if (variable_inst->GetSingleWordInOperand(operand_label_1) !=
                loop_continue_->id() &&
            variable_inst->GetSingleWordInOperand(operand_label_2) !=
                loop_continue_->id()) {
          return nullptr;
        }
      } else {
        return nullptr;
      }

      if (!FindNumberOfIterations(variable_inst, &branch_inst, nullptr))
        return nullptr;
      induction = variable_inst;
    }
  }

  return induction;
}

// Add and remove loops which have been marked for addition and removal to
// maintain the state of the loop descriptor class.
void LoopDescriptor::PostModificationCleanup() {
  LoopContainerType loops_to_remove_;
  for (ir::Loop* loop : loops_) {
    if (loop->IsMarkedForRemoval()) {
      loops_to_remove_.push_back(loop);
      if (loop->HasParent()) {
        loop->GetParent()->RemoveChildLoop(loop);
      }
    }
  }

  for (ir::Loop* loop : loops_to_remove_) {
    loops_.erase(std::find(loops_.begin(), loops_.end(), loop));
  }

  for (auto& pair : loops_to_add_) {
    ir::Loop* parent = pair.first;
    ir::Loop* loop = pair.second;

    if (parent) {
      loop->SetParent(nullptr);
      parent->AddNestedLoop(loop);

      for (uint32_t block_id : loop->GetBlocks()) {
        parent->AddBasicBlock(block_id);
      }
    }

    loops_.emplace_back(loop);
  }

  loops_to_add_.clear();
}

void LoopDescriptor::ClearLoops() {
  for (Loop* loop : loops_) {
    delete loop;
  }
  loops_.clear();
}

// Adds a new loop nest to the descriptor set.
ir::Loop* LoopDescriptor::AddLoopNest(std::unique_ptr<ir::Loop> new_loop) {
  ir::Loop* loop = new_loop.release();
  if (!loop->HasParent()) dummy_top_loop_.nested_loops_.push_back(loop);
  // Iterate from inner to outer most loop, adding basic block to loop mapping
  // as we go.
  for (ir::Loop& current_loop :
       make_range(iterator::begin(loop), iterator::end(nullptr))) {
    loops_.push_back(&current_loop);
    for (uint32_t bb_id : current_loop.GetBlocks())
      basic_block_to_loop_.insert(std::make_pair(bb_id, &current_loop));
  }

  return loop;
}

void LoopDescriptor::RemoveLoop(ir::Loop* loop) {
  ir::Loop* parent = loop->GetParent() ? loop->GetParent() : &dummy_top_loop_;
  parent->nested_loops_.erase(std::find(parent->nested_loops_.begin(),
                                        parent->nested_loops_.end(), loop));
  std::for_each(
      loop->nested_loops_.begin(), loop->nested_loops_.end(),
      [loop](ir::Loop* sub_loop) { sub_loop->SetParent(loop->GetParent()); });
  parent->nested_loops_.insert(parent->nested_loops_.end(),
                               loop->nested_loops_.begin(),
                               loop->nested_loops_.end());
  for (uint32_t bb_id : loop->GetBlocks()) {
    ir::Loop* l = FindLoopForBasicBlock(bb_id);
    if (l == loop) {
      SetBasicBlockToLoop(bb_id, l->GetParent());
    } else {
      ForgetBasicBlock(bb_id);
    }
  }

  LoopContainerType::iterator it =
      std::find(loops_.begin(), loops_.end(), loop);
  assert(it != loops_.end());
  delete loop;
  loops_.erase(it);
}

}  // namespace ir
}  // namespace spvtools<|MERGE_RESOLUTION|>--- conflicted
+++ resolved
@@ -278,78 +278,6 @@
 BasicBlock* Loop::GetOrCreatePreHeaderBlock() {
   if (loop_preheader_) return loop_preheader_;
 
-<<<<<<< HEAD
-  Function* fn = loop_header_->GetParent();
-  // Find the insertion point for the preheader.
-  Function::iterator header_it =
-      std::find_if(fn->begin(), fn->end(),
-                   [this](BasicBlock& bb) { return &bb == loop_header_; });
-  assert(header_it != fn->end());
-
-  // Create the preheader basic block.
-  loop_preheader_ = &*header_it.InsertBefore(std::unique_ptr<ir::BasicBlock>(
-      new ir::BasicBlock(std::unique_ptr<ir::Instruction>(new ir::Instruction(
-          context_, SpvOpLabel, 0, context_->TakeNextId(), {})))));
-  loop_preheader_->SetParent(fn);
-  context_->get_def_use_mgr()->AnalyzeInstDefUse(
-      loop_preheader_->GetLabelInst());
-  uint32_t loop_preheader_id = loop_preheader_->id();
-
-  // Redirect the branches and patch the phi:
-  //  - For each phi instruction in the header:
-  //    - If the header has only 1 out-of-loop incoming branch:
-  //      - Change the incomning branch to be the preheader.
-  //    - If the header has more than 1 out-of-loop incoming branch:
-  //      - Create a new phi in the preheader, gathering all out-of-loops
-  //      incoming values;
-  //      - Patch the header phi instruction to use the preheader phi
-  //      instruction;
-  //  - Redirect all edges coming from outside the loop to the preheader.
-  opt::InstructionBuilder builder(
-      context_, loop_preheader_,
-      ir::IRContext::kAnalysisDefUse |
-          ir::IRContext::kAnalysisInstrToBlockMapping);
-  // Patch all the phi instructions.
-  loop_header_->ForEachPhiInst([&builder, this](Instruction* phi) {
-    std::vector<uint32_t> preheader_phi_ops;
-    std::vector<uint32_t> header_phi_ops;
-    for (uint32_t i = 0; i < phi->NumInOperands(); i += 2) {
-      uint32_t def_id = phi->GetSingleWordInOperand(i);
-      uint32_t branch_id = phi->GetSingleWordInOperand(i + 1);
-      if (IsInsideLoop(branch_id)) {
-        header_phi_ops.push_back(def_id);
-        header_phi_ops.push_back(branch_id);
-      } else {
-        preheader_phi_ops.push_back(def_id);
-        preheader_phi_ops.push_back(branch_id);
-      }
-    }
-
-    Instruction* preheader_insn_def = nullptr;
-    // Create a phi instruction if and only if the preheader_phi_ops has more
-    // than one pair.
-    if (preheader_phi_ops.size() > 2)
-      preheader_insn_def = builder.AddPhi(phi->type_id(), preheader_phi_ops);
-    else
-      preheader_insn_def =
-          context_->get_def_use_mgr()->GetDef(preheader_phi_ops[0]);
-    // Build the new incoming edge.
-    header_phi_ops.push_back(preheader_insn_def->result_id());
-    header_phi_ops.push_back(loop_preheader_->id());
-    // Rewrite operands of the header's phi instruction.
-    uint32_t idx = 0;
-    for (; idx < header_phi_ops.size(); idx++)
-      phi->SetInOperand(idx, {header_phi_ops[idx]});
-    // Remove extra operands, from last to first (more efficient).
-    for (uint32_t j = phi->NumInOperands() - 1; j >= idx; j--)
-      phi->RemoveInOperand(j);
-  });
-  // Branch from the preheader to the header.
-  builder.AddBranch(loop_header_->id());
-
-  // Redirect all out of loop branches to the header to the preheader.
-=======
->>>>>>> 6ba45209
   CFG* cfg = context_->cfg();
   loop_header_ = cfg->SplitLoopHeader(loop_header_);
   return loop_preheader_;
