--- conflicted
+++ resolved
@@ -32,33 +32,20 @@
 
 // A class to represent a loop.
 class Loop {
+  // The type used to represent nested child loops.
   using ChildrenList = std::vector<Loop*>;
 
  public:
-<<<<<<< HEAD
-  Loop();
-
-  Loop(ir::BasicBlock* begin, ir::BasicBlock* continue_target,
-       ir::BasicBlock* merge_target, ir::IRContext* context,
-       opt::DominatorAnalysis* analysis);
-=======
   using iterator = ChildrenList::iterator;
   using const_iterator = ChildrenList::const_iterator;
 
-  Loop()
-      : loop_header_(nullptr),
-        loop_continue_(nullptr),
-        loop_merge_(nullptr),
-        parent_(nullptr) {}
 
+  Loop();
   Loop(ir::BasicBlock* header, ir::BasicBlock* continue_target,
-       ir::BasicBlock* merge_target)
-      : loop_header_(header),
-        loop_continue_(continue_target),
-        loop_merge_(merge_target),
-        parent_(nullptr) {}
->>>>>>> 60e2c774
+       ir::BasicBlock* merge_target, ir::IRContext* context,
+       opt::DominatorAnalysis* analysis);
 
+  // Iterators which allows access to the nested loops.
   iterator begin() { return nested_loops_.begin(); }
   iterator end() { return nested_loops_.end(); }
   const_iterator begin() const { return cbegin(); }
@@ -90,8 +77,9 @@
   // Add a nested loop to this loop.
   inline void AddNestedLoop(Loop* nested) { nested_loops_.push_back(nested); }
 
+  // Sets the parent loop of this loop, that is, a loop which contains this loop
+  // as a nested child loop.
   void SetParent(Loop* parent) { parent_ = parent; }
-
   Loop* GetParent() { return parent_; }
 
   // Return true if this loop is itself nested within another loop.
@@ -112,6 +100,7 @@
     ir::Instruction* end_condition_;
   };
 
+  // Gets or if unitialised, sets, the induction variable for the loop.
   LoopVariable* GetInductionVariable();
 
  private:
@@ -136,16 +125,12 @@
   // The basic block which marks the start of the main body of the loop, between
   // the condition block and the continue block.
   ir::BasicBlock* loop_body_begin_;
+
+  // A parent of a loop is the loop which contains it as a nested child loop.
   Loop* parent_;
 
   // Nested child loops of this loop.
-<<<<<<< HEAD
-  std::vector<Loop*> nested_loops_;
-
-  // If we fail to extract all the information about the loop or run into
-  // unexpected instructions/form, we should mark the loop as an invalid target
-  // for optimisation to preserve correctness.
-  //  bool optimisation_is_valid;
+  ChildrenList nested_loops_;
 
   // Induction variable.
   std::unique_ptr<LoopVariable> induction_variable;
@@ -169,14 +154,11 @@
   bool IsLoopInvariant(const ir::Instruction* variable_inst);
 
   bool IsConstantOnEntryToLoop(const ir::Instruction* variable_inst) const;
-=======
-  ChildrenList nested_loops_;
->>>>>>> 60e2c774
 };
 
 class LoopDescriptor {
  public:
-  using LoopContainerType = std::vector<Loop>;
+  using LoopContainerType = std::vector<std::unique_ptr<Loop>>;
   using iterator = LoopContainerType::iterator;
   // Creates a loop object for all loops found in |f|.
   explicit LoopDescriptor(const ir::Function* f);
@@ -186,7 +168,7 @@
 
   // Return the loop at a particular |index|. The |index| must be in bounds,
   // check with NumLoops before calling.
-  inline Loop& GetLoop(size_t index) {
+  inline Loop& GetLoop(size_t index) const {
     assert(loops_.size() > index &&
            "Index out of range (larger than loop count)");
     return *loops_[index].get();
@@ -199,11 +181,7 @@
   void PopulateList(const ir::Function* f);
 
   // A list of all the loops in the function.
-<<<<<<< HEAD
   LoopContainerType loops_;
-=======
-  std::vector<std::unique_ptr<Loop>> loops_;
->>>>>>> 60e2c774
 };
 
 }  // namespace opt
