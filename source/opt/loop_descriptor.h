--- conflicted
+++ resolved
@@ -29,11 +29,7 @@
 namespace spvtools {
 namespace opt {
 class DominatorAnalysis;
-<<<<<<< HEAD
-class DominatorTreeNode;
-=======
 struct DominatorTreeNode;
->>>>>>> d2783f51
 }
 namespace ir {
 class IRContext;
@@ -195,19 +191,6 @@
   bool IsInsideLoop(Instruction* inst) const;
 
   // Adds the Basic Block |bb| this loop and its parents.
-<<<<<<< HEAD
-  void AddBasicBlockToLoop(BasicBlock* bb) {
-#ifndef NDEBUG
-    assert(IsBasicBlockInLoopSlow(bb) &&
-           "Basic block does not belong to the loop");
-#endif  // NDEBUG
-
-    AddBasicBlock(bb);
-  }
-
-  // Adds the Basic Block |bb| this loop and its parents.
-  void AddBasicBlock(BasicBlock* bb) {
-=======
   void AddBasicBlockToLoop(const BasicBlock* bb) {
     assert(IsBasicBlockInLoopSlow(bb) &&
            "Basic block does not belong to the loop");
@@ -217,7 +200,6 @@
 
   // Adds the Basic Block |bb| this loop and its parents.
   void AddBasicBlock(const BasicBlock* bb) {
->>>>>>> d2783f51
     for (Loop* loop = this; loop != nullptr; loop = loop->parent_) {
       loop_basic_blocks_.insert(bb->id());
     }
