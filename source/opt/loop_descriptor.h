// Copyright (c) 2017 Google Inc.
//
// Licensed under the Apache License, Version 2.0 (the "License");
// you may not use this file except in compliance with the License.
// You may obtain a copy of the License at
//
//     http://www.apache.org/licenses/LICENSE-2.0
//
// Unless required by applicable law or agreed to in writing, software
// distributed under the License is distributed on an "AS IS" BASIS,
// WITHOUT WARRANTIES OR CONDITIONS OF ANY KIND, either express or implied.
// See the License for the specific language governing permissions and
// limitations under the License.

#ifndef LIBSPIRV_OPT_LOOP_DESCRIPTORS_H_
#define LIBSPIRV_OPT_LOOP_DESCRIPTORS_H_

#include <algorithm>
#include <cstdint>
#include <map>
#include <memory>
#include <unordered_map>
#include <unordered_set>
#include <vector>

#include "opt/basic_block.h"
#include "opt/tree_iterator.h"

namespace spvtools {
namespace opt {
class DominatorAnalysis;
struct DominatorTreeNode;
<<<<<<< HEAD
}
=======
}  // namespace opt
>>>>>>> 6018de81
namespace ir {
class IRContext;
class CFG;
class LoopDescriptor;

// A class to represent and manipulate a loop in structured control flow.
class Loop {
  // The type used to represent nested child loops.
  using ChildrenList = std::vector<Loop*>;

 public:
  using iterator = ChildrenList::iterator;
  using const_iterator = ChildrenList::const_iterator;
  using BasicBlockListTy = std::unordered_set<uint32_t>;

  Loop()
      : loop_header_(nullptr),
        loop_continue_(nullptr),
        loop_merge_(nullptr),
        loop_preheader_(nullptr),
        parent_(nullptr) {}

  Loop(IRContext* context, opt::DominatorAnalysis* analysis, BasicBlock* header,
       BasicBlock* continue_target, BasicBlock* merge_target);

  // Iterators over the immediate sub-loops.
  inline iterator begin() { return nested_loops_.begin(); }
  inline iterator end() { return nested_loops_.end(); }
  inline const_iterator begin() const { return cbegin(); }
  inline const_iterator end() const { return cend(); }
  inline const_iterator cbegin() const { return nested_loops_.begin(); }
  inline const_iterator cend() const { return nested_loops_.end(); }

  // Returns the header (first basic block of the loop). This block contains the
  // OpLoopMerge instruction.
  inline BasicBlock* GetHeaderBlock() { return loop_header_; }
  inline const BasicBlock* GetHeaderBlock() const { return loop_header_; }
  inline void SetHeaderBlock(BasicBlock* header) { loop_header_ = header; }

  // Returns true if the loop can be considered as structured according to
  // SPIR-V rules:
  //  - Has a merge block;
  //  - Has a continue block.
  inline bool IsStructuredCompliant() const {
    return GetLatchBlock() && GetMergeBlock();
  }

  // Returns true if the loop is structured according to SPIR-V rules:
  //  - Has a merge block;
  //  - Has a continue block;
  //  - Has an OpLoopMerge instruction.
  inline bool IsStructured() const {
    return IsStructuredCompliant() && GetHeaderBlock()->GetLoopMergeInst();
  }

  // Updates the OpLoopMerge instruction to reflect the current state of the
  // loop.
  inline void UpdateLoopMergeInst() {
    assert(IsStructured() && "The loop is not structured");
    ir::Instruction* merge_inst = GetHeaderBlock()->GetLoopMergeInst();
    merge_inst->SetInOperand(0, {GetMergeBlock()->id()});
    merge_inst->SetInOperand(1, {GetLatchBlock()->id()});
  }

  // Returns the latch basic block (basic block that holds the back-edge).
  // This functions returns nullptr if the loop is not structured (i.e. if it
  // has more than one backedge).
  inline BasicBlock* GetLatchBlock() { return loop_continue_; }
  inline const BasicBlock* GetLatchBlock() const { return loop_continue_; }
  // Sets |latch| as the loop unique continue block. A continue block must have
  // the following properties:
  //  - |latch| must be in the loop;
  //  - must be the only block branching back to the header block.
  // If the loop has an OpLoopMerge in it header, this instruction is also
  // updated.
  void SetLatchBlock(BasicBlock* latch);

  inline bool HasUniqueMergeBlock() { return !!loop_merge_; }
  // Returns the basic block which marks the end of the loop.
  // This functions returns nullptr if the loop is not structured.
  inline BasicBlock* GetMergeBlock() { return loop_merge_; }
  inline const BasicBlock* GetMergeBlock() const { return loop_merge_; }
  // Sets |merge| as the loop merge block. A merge block must have the following
  // properties:
  //  - |merge| must not be in the loop;
  //  - all its predecessors must be in the loop.
  //  - it must not be already used as merge block.
  // If the loop has an OpLoopMerge in it header, this instruction is also
  // updated.
  void SetMergeBlock(BasicBlock* merge);

  // Returns the loop pre-header, nullptr means that the loop predecessor does
  // not qualify as a preheader.
  // The preheader is the unique predecessor that:
  //   - Dominates the loop header;
  //   - Has only the loop header as successor.
  inline BasicBlock* GetPreHeaderBlock() { return loop_preheader_; }

  // Returns the loop pre-header.
  inline const BasicBlock* GetPreHeaderBlock() const { return loop_preheader_; }

  // Returns the loop pre-header, if there is no suitable preheader it will be
  // created.
  BasicBlock* GetOrCreatePreHeaderBlock(ir::IRContext* context);

  // Returns true if this loop contains any nested loops.
  inline bool HasNestedLoops() const { return nested_loops_.size() != 0; }

  // Fills |exit_blocks| with all basic blocks that are not in the loop and has
  // at least one predecessor in the loop.
  void GetExitBlocks(IRContext* context,
                     std::unordered_set<uint32_t>* exit_blocks) const;

  bool IsLCSSA(IRContext* context) const;

  // Returns the depth of this loop in the loop nest.
  // The outer-most loop has a depth of 1.
  inline size_t GetDepth() const {
    size_t lvl = 1;
    for (const Loop* loop = GetParent(); loop; loop = loop->GetParent()) lvl++;
    return lvl;
  }

  // Adds |nested| as a nested loop of this loop. Automatically register |this|
  // as the parent of |nested|.
  inline void AddNestedLoop(Loop* nested) {
    assert(!nested->GetParent() && "The loop has another parent.");
    nested_loops_.push_back(nested);
    nested->SetParent(this);
  }

  inline Loop* GetParent() { return parent_; }
  inline const Loop* GetParent() const { return parent_; }

  inline bool HasParent() const { return parent_; }

  // Returns true if this loop is itself nested within another loop.
  inline bool IsNested() const { return parent_ != nullptr; }

  // Returns the set of all basic blocks contained within the loop. Will be all
  // BasicBlocks dominated by the header which are not also dominated by the
  // loop merge block.
  inline const BasicBlockListTy& GetBlocks() const {
    return loop_basic_blocks_;
  }

  // Returns true if the basic block |bb| is inside this loop.
  inline bool IsInsideLoop(const BasicBlock* bb) const {
    return IsInsideLoop(bb->id());
  }

  // Returns true if the basic block id |bb_id| is inside this loop.
  inline bool IsInsideLoop(uint32_t bb_id) const {
    return loop_basic_blocks_.count(bb_id);
  }

  // Returns true if the instruction |inst| is inside this loop.
  bool IsInsideLoop(Instruction* inst) const;

  // Adds the Basic Block |bb| this loop and its parents.
  void AddBasicBlockToLoop(const BasicBlock* bb) {
    assert(IsBasicBlockInLoopSlow(bb) &&
           "Basic block does not belong to the loop");
<<<<<<< HEAD

    AddBasicBlock(bb);
  }
=======
>>>>>>> 6018de81

  // Adds the Basic Block |bb| this loop and its parents.
  void AddBasicBlock(const BasicBlock* bb) {
    for (Loop* loop = this; loop != nullptr; loop = loop->parent_) {
      loop_basic_blocks_.insert(bb->id());
    }
  }

  // Sets the parent loop of this loop, that is, a loop which contains this loop
  // as a nested child loop.
  inline void SetParent(Loop* parent) { parent_ = parent; }

 private:
  // The block which marks the start of the loop.
  BasicBlock* loop_header_;

  // The block which begins the body of the loop.
  BasicBlock* loop_continue_;

  // The block which marks the end of the loop.
  BasicBlock* loop_merge_;

  // The block immediately before the loop header.
  BasicBlock* loop_preheader_;

  // A parent of a loop is the loop which contains it as a nested child loop.
  Loop* parent_;

  // Nested child loops of this loop.
  ChildrenList nested_loops_;

  // A set of all the basic blocks which comprise the loop structure. Will be
  // computed only when needed on demand.
  BasicBlockListTy loop_basic_blocks_;

<<<<<<< HEAD
  // Check that |bb| is inside the loop using domination property.
  // Note: this is for assertion purposes only, IsInsideLoop should be used
  // instead.
  bool IsBasicBlockInLoopSlow(const BasicBlock* bb);
=======
  // Check that |bb| is inside the loop using domination properties.
  // Note: this is for assertion purposes only, IsInsideLoop should be used
  // instead.
  bool IsBasicBlockInLoopSlow(const BasicBlock* bb);

  // Sets the parent loop of this loop, that is, a loop which contains this loop
  // as a nested child loop.
  inline void SetParent(Loop* parent) { parent_ = parent; }
>>>>>>> 6018de81

  // Returns the loop preheader if it exists, returns nullptr otherwise.
  BasicBlock* FindLoopPreheader(IRContext* context,
                                opt::DominatorAnalysis* dom_analysis);

  // Sets |latch| as the loop unique continue block. No checks are performed
  // here.
  inline void SetLatchBlockImpl(BasicBlock* latch) { loop_continue_ = latch; }
  // Sets |merge| as the loop merge block. No checks are performed here.
  inline void SetMergeBlockImpl(BasicBlock* merge) { loop_merge_ = merge; }

  // This is only to allow LoopDescriptor::dummy_top_loop_ to add top level
  // loops as child.
  friend class LoopDescriptor;
  friend class LoopUtils;
};

// Loop descriptions class for a given function.
// For a given function, the class builds loop nests information.
// The analysis expects a structured control flow.
class LoopDescriptor {
 public:
  // Iterator interface (depth first postorder traversal).
  using iterator = opt::PostOrderTreeDFIterator<Loop>;
  using const_iterator = opt::PostOrderTreeDFIterator<const Loop>;

  // Creates a loop object for all loops found in |f|.
  explicit LoopDescriptor(const Function* f);

  // Returns the number of loops found in the function.
  inline size_t NumLoops() const { return loops_.size(); }

  // Returns the loop at a particular |index|. The |index| must be in bounds,
  // check with NumLoops before calling.
  inline Loop& GetLoopByIndex(size_t index) const {
    assert(loops_.size() > index &&
           "Index out of range (larger than loop count)");
    return *loops_[index].get();
  }

  // Returns the inner most loop that contains the basic block id |block_id|.
  inline Loop* operator[](uint32_t block_id) const {
    return FindLoopForBasicBlock(block_id);
  }

  // Returns the inner most loop that contains the basic block |bb|.
  inline Loop* operator[](const BasicBlock* bb) const {
    return (*this)[bb->id()];
  }

  // Iterators for post order depth first traversal of the loops.
  // Inner most loops will be visited first.
  inline iterator begin() { return iterator::begin(&dummy_top_loop_); }
  inline iterator end() { return iterator::end(&dummy_top_loop_); }
  inline const_iterator begin() const { return cbegin(); }
  inline const_iterator end() const { return cend(); }
  inline const_iterator cbegin() const {
    return const_iterator::begin(&dummy_top_loop_);
  }
  inline const_iterator cend() const {
    return const_iterator::end(&dummy_top_loop_);
  }

  // Returns the inner most loop that contains the basic block |bb|.
  inline void SetBasicBlockToLoop(uint32_t bb_id, Loop* loop) {
    basic_block_to_loop_[bb_id] = loop;
  }

 private:
  using LoopContainerType = std::vector<std::unique_ptr<Loop>>;

  // Creates loop descriptors for the function |f|.
  void PopulateList(const Function* f);

  // Returns the inner most loop that contains the basic block id |block_id|.
  inline Loop* FindLoopForBasicBlock(uint32_t block_id) const {
    std::unordered_map<uint32_t, Loop*>::const_iterator it =
        basic_block_to_loop_.find(block_id);
    return it != basic_block_to_loop_.end() ? it->second : nullptr;
  }

  // A list of all the loops in the function.
  LoopContainerType loops_;
  // Dummy root: this "loop" is only there to help iterators creation.
  Loop dummy_top_loop_;
  std::unordered_map<uint32_t, Loop*> basic_block_to_loop_;
};

}  // namespace ir
}  // namespace spvtools

#endif  // LIBSPIRV_OPT_LOOP_DESCRIPTORS_H_<|MERGE_RESOLUTION|>--- conflicted
+++ resolved
@@ -30,11 +30,7 @@
 namespace opt {
 class DominatorAnalysis;
 struct DominatorTreeNode;
-<<<<<<< HEAD
-}
-=======
 }  // namespace opt
->>>>>>> 6018de81
 namespace ir {
 class IRContext;
 class CFG;
@@ -198,12 +194,9 @@
   void AddBasicBlockToLoop(const BasicBlock* bb) {
     assert(IsBasicBlockInLoopSlow(bb) &&
            "Basic block does not belong to the loop");
-<<<<<<< HEAD
 
     AddBasicBlock(bb);
   }
-=======
->>>>>>> 6018de81
 
   // Adds the Basic Block |bb| this loop and its parents.
   void AddBasicBlock(const BasicBlock* bb) {
@@ -239,21 +232,10 @@
   // computed only when needed on demand.
   BasicBlockListTy loop_basic_blocks_;
 
-<<<<<<< HEAD
   // Check that |bb| is inside the loop using domination property.
   // Note: this is for assertion purposes only, IsInsideLoop should be used
   // instead.
   bool IsBasicBlockInLoopSlow(const BasicBlock* bb);
-=======
-  // Check that |bb| is inside the loop using domination properties.
-  // Note: this is for assertion purposes only, IsInsideLoop should be used
-  // instead.
-  bool IsBasicBlockInLoopSlow(const BasicBlock* bb);
-
-  // Sets the parent loop of this loop, that is, a loop which contains this loop
-  // as a nested child loop.
-  inline void SetParent(Loop* parent) { parent_ = parent; }
->>>>>>> 6018de81
 
   // Returns the loop preheader if it exists, returns nullptr otherwise.
   BasicBlock* FindLoopPreheader(IRContext* context,
