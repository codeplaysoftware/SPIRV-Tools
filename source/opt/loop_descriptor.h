--- conflicted
+++ resolved
@@ -32,39 +32,18 @@
 
 // A class to represent a loop.
 class Loop {
-<<<<<<< HEAD
-=======
   // The type used to represent nested child loops.
->>>>>>> 1cd2de67
   using ChildrenList = std::vector<Loop*>;
 
  public:
   using iterator = ChildrenList::iterator;
   using const_iterator = ChildrenList::const_iterator;
-<<<<<<< HEAD
-  Loop();
-
-=======
   using BasicBlockListTy = std::set<const ir::BasicBlock*>;
 
   Loop();
->>>>>>> 1cd2de67
   Loop(ir::BasicBlock* header, ir::BasicBlock* continue_target,
        ir::BasicBlock* merge_target, ir::IRContext* context,
        opt::DominatorAnalysis* analysis);
-  Loop(ir::BasicBlock* header, ir::BasicBlock* continue_target,
-       ir::BasicBlock* merge_target)
-      : loop_header_(header),
-        loop_continue_(continue_target),
-        loop_merge_(merge_target),
-        parent_(nullptr) {}
-
-  iterator begin() { return nested_loops_.begin(); }
-  iterator end() { return nested_loops_.end(); }
-  const_iterator begin() const { return cbegin(); }
-  const_iterator end() const { return cend(); }
-  const_iterator cbegin() const { return nested_loops_.begin(); }
-  const_iterator cend() const { return nested_loops_.end(); }
 
   // Iterators which allows access to the nested loops.
   iterator begin() { return nested_loops_.begin(); }
@@ -95,6 +74,7 @@
   // Sets the parent loop of this loop, that is, a loop which contains this loop
   // as a nested child loop.
   void SetParent(Loop* parent) { parent_ = parent; }
+
   Loop* GetParent() { return parent_; }
 
   // Return true if this loop is itself nested within another loop.
@@ -146,14 +126,6 @@
 
   // Nested child loops of this loop.
   ChildrenList nested_loops_;
-<<<<<<< HEAD
-
-  // If we fail to extract all the information about the loop or run into
-  // unexpected instructions/form, we should mark the loop as an invalid target
-  // for optimisation to preserve correctness.
-  //  bool optimisation_is_valid;
-=======
->>>>>>> 1cd2de67
 
   // Induction variable.
   std::unique_ptr<LoopVariable> induction_variable_;
