--- conflicted
+++ resolved
@@ -1,4 +1,4 @@
-// Copyright (c) 2017 Google Inc.
+// Copyright (c) 2018 Google LLC.
 //
 // Licensed under the Apache License, Version 2.0 (the "License");
 // you may not use this file except in compliance with the License.
@@ -132,15 +132,7 @@
   }
 
   // Returns true if the instruction |inst| is inside this loop.
-<<<<<<< HEAD
-  inline bool IsInsideLoop(Instruction* inst) const {
-    const BasicBlock* parent_block = inst->context()->get_instr_block(inst);
-    if (!parent_block) return false;
-    return IsInsideLoop(parent_block);
-  }
-=======
   bool IsInsideLoop(Instruction* inst) const;
->>>>>>> 6018de81
 
   // Adds the Basic Block |bb| this loop and its parents.
   void AddBasicBlockToLoop(const BasicBlock* bb) {
