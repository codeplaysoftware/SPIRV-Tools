// Copyright (c) 2017 Google Inc.
//
// Licensed under the Apache License, Version 2.0 (the "License");
// you may not use this file except in compliance with the License.
// You may obtain a copy of the License at
//
//     http://www.apache.org/licenses/LICENSE-2.0
//
// Unless required by applicable law or agreed to in writing, software
// distributed under the License is distributed on an "AS IS" BASIS,
// WITHOUT WARRANTIES OR CONDITIONS OF ANY KIND, either express or implied.
// See the License for the specific language governing permissions and
// limitations under the License.

#ifndef LIBSPIRV_OPT_LOOP_DESCRIPTORS_H_
#define LIBSPIRV_OPT_LOOP_DESCRIPTORS_H_

#include <cstdint>
#include <map>
#include <memory>
#include <vector>

#include "opt/module.h"
#include "opt/pass.h"

namespace spvtools {
namespace ir {
class CFG;
}  // namespace ir

namespace opt {

// A class to represent a loop.
class Loop {
  using ChildrenList = std::vector<Loop*>;

 public:
<<<<<<< HEAD
  Loop();

  Loop(ir::BasicBlock* begin, ir::BasicBlock* continue_target,
       ir::BasicBlock* merge_target, ir::IRContext* context,
       opt::DominatorAnalysis* analysis);
=======
  using iterator = ChildrenList::iterator;
  using const_iterator = ChildrenList::const_iterator;

  Loop()
      : loop_header_(nullptr),
        loop_continue_(nullptr),
        loop_merge_(nullptr),
        parent_(nullptr) {}

  Loop(ir::BasicBlock* header, ir::BasicBlock* continue_target,
       ir::BasicBlock* merge_target)
      : loop_header_(header),
        loop_continue_(continue_target),
        loop_merge_(merge_target),
        parent_(nullptr) {}
>>>>>>> 60e2c774

  iterator begin() { return nested_loops_.begin(); }
  iterator end() { return nested_loops_.end(); }
  const_iterator begin() const { return cbegin(); }
  const_iterator end() const { return cend(); }
  const_iterator cbegin() const { return nested_loops_.begin(); }
  const_iterator cend() const { return nested_loops_.end(); }

  // Get the BasicBlock containing the original OpLoopMerge instruction.
  inline ir::BasicBlock* GetLoopHeader() { return loop_header_; }

  // Get the BasicBlock which is the start of the body of the loop.
  inline ir::BasicBlock* GetContinueBB() { return loop_continue_; }

  // Get the BasicBlock which marks the end of the loop.
  inline ir::BasicBlock* GetMergeBB() { return loop_merge_; }

  // Get the BasicBlock which is the start of the body of the loop.
  inline ir::BasicBlock* GetBodyBB() { return loop_body_begin_; }

  // Get the BasicBlock whihc contains the condition check.
  inline ir::BasicBlock* GetConditionBB() { return loop_condition_block_; }

  // Return true if this loop contains any nested loops.
  inline bool HasNestedLoops() const { return nested_loops_.size() != 0; }

  // Return the number of nested loops this loop contains.
  inline size_t GetNumNestedLoops() const { return nested_loops_.size(); }

  // Add a nested loop to this loop.
  inline void AddNestedLoop(Loop* nested) { nested_loops_.push_back(nested); }

  void SetParent(Loop* parent) { parent_ = parent; }

  Loop* GetParent() { return parent_; }

  // Return true if this loop is itself nested within another loop.
  inline bool IsNested() const { return parent_ != nullptr; }

  struct LoopVariable {
    LoopVariable(ir::Instruction* d, int32_t init_value, int32_t step_amount,
                 int32_t end_val, ir::Instruction* condition)
        : def_(d),
          init_value_(init_value),
          step_amount_(step_amount),
          end_value_(end_val),
          end_condition_(condition) {}
    ir::Instruction* def_;
    int32_t init_value_;
    int32_t step_amount_;
    int32_t end_value_;
    ir::Instruction* end_condition_;
  };

  LoopVariable* GetInductionVariable();

 private:
  ir::IRContext* ir_context;

  // The loop is constructed using the dominator analysis and it keeps a pointer
  // to that analysis for later reference.
  opt::DominatorAnalysis* dom_analysis;

  // The block which marks the start of the loop.
  ir::BasicBlock* loop_header_;

  // The block which begins the body of the loop.
  ir::BasicBlock* loop_continue_;

  // The block which marks the end of the loop.
  ir::BasicBlock* loop_merge_;

  // The basic block containing the condition check.
  ir::BasicBlock* loop_condition_block_;

  // The basic block which marks the start of the main body of the loop, between
  // the condition block and the continue block.
  ir::BasicBlock* loop_body_begin_;
  Loop* parent_;

  // Nested child loops of this loop.
<<<<<<< HEAD
  std::vector<Loop*> nested_loops_;

  // If we fail to extract all the information about the loop or run into
  // unexpected instructions/form, we should mark the loop as an invalid target
  // for optimisation to preserve correctness.
  //  bool optimisation_is_valid;

  // Induction variable.
  std::unique_ptr<LoopVariable> induction_variable;

  // A set of all the basic blocks which comprise the loop structure. Will be
  // computed only when needed on demand.
  std::set<const ir::BasicBlock*> loop_basic_blocks;
  void FindInductionVariable();
  bool GetConstant(const ir::Instruction* inst, uint32_t* value) const;
  bool GetInductionInitValue(const ir::Instruction* variable_inst,
                             uint32_t* value) const;
  ir::Instruction* GetInductionStepOperation(
      const ir::Instruction* variable_inst) const;

  // Returns an OpVariable instruction or null from a load_inst.
  ir::Instruction* GetVariable(const ir::Instruction* load_inst);

  // Populates the set of basic blocks in the loop.
  void FindLoopBasicBlocks();

  bool IsLoopInvariant(const ir::Instruction* variable_inst);

  bool IsConstantOnEntryToLoop(const ir::Instruction* variable_inst) const;
=======
  ChildrenList nested_loops_;
>>>>>>> 60e2c774
};

class LoopDescriptor {
 public:
  using LoopContainerType = std::vector<Loop>;
  using iterator = LoopContainerType::iterator;
  // Creates a loop object for all loops found in |f|.
  explicit LoopDescriptor(const ir::Function* f);

  // Return the number of loops found in the function.
  size_t NumLoops() const { return loops_.size(); }

  // Return the loop at a particular |index|. The |index| must be in bounds,
  // check with NumLoops before calling.
  inline Loop& GetLoop(size_t index) {
    assert(loops_.size() > index &&
           "Index out of range (larger than loop count)");
    return *loops_[index].get();
  }

  iterator begin() { return loops_.begin(); }
  iterator end() { return loops_.end(); }

 private:
  void PopulateList(const ir::Function* f);

  // A list of all the loops in the function.
<<<<<<< HEAD
  LoopContainerType loops_;
=======
  std::vector<std::unique_ptr<Loop>> loops_;
>>>>>>> 60e2c774
};

}  // namespace opt
}  // namespace spvtools

#endif  // LIBSPIRV_OPT_LOOP_DESCRIPTORS_H_<|MERGE_RESOLUTION|>--- conflicted
+++ resolved
@@ -35,29 +35,19 @@
   using ChildrenList = std::vector<Loop*>;
 
  public:
-<<<<<<< HEAD
+  using iterator = ChildrenList::iterator;
+  using const_iterator = ChildrenList::const_iterator;
   Loop();
 
-  Loop(ir::BasicBlock* begin, ir::BasicBlock* continue_target,
+  Loop(ir::BasicBlock* header, ir::BasicBlock* continue_target,
        ir::BasicBlock* merge_target, ir::IRContext* context,
        opt::DominatorAnalysis* analysis);
-=======
-  using iterator = ChildrenList::iterator;
-  using const_iterator = ChildrenList::const_iterator;
-
-  Loop()
-      : loop_header_(nullptr),
-        loop_continue_(nullptr),
-        loop_merge_(nullptr),
-        parent_(nullptr) {}
-
   Loop(ir::BasicBlock* header, ir::BasicBlock* continue_target,
        ir::BasicBlock* merge_target)
       : loop_header_(header),
         loop_continue_(continue_target),
         loop_merge_(merge_target),
         parent_(nullptr) {}
->>>>>>> 60e2c774
 
   iterator begin() { return nested_loops_.begin(); }
   iterator end() { return nested_loops_.end(); }
@@ -139,8 +129,7 @@
   Loop* parent_;
 
   // Nested child loops of this loop.
-<<<<<<< HEAD
-  std::vector<Loop*> nested_loops_;
+  ChildrenList nested_loops_;
 
   // If we fail to extract all the information about the loop or run into
   // unexpected instructions/form, we should mark the loop as an invalid target
@@ -169,14 +158,11 @@
   bool IsLoopInvariant(const ir::Instruction* variable_inst);
 
   bool IsConstantOnEntryToLoop(const ir::Instruction* variable_inst) const;
-=======
-  ChildrenList nested_loops_;
->>>>>>> 60e2c774
 };
 
 class LoopDescriptor {
  public:
-  using LoopContainerType = std::vector<Loop>;
+  using LoopContainerType = std::vector<std::unique_ptr<Loop>>;
   using iterator = LoopContainerType::iterator;
   // Creates a loop object for all loops found in |f|.
   explicit LoopDescriptor(const ir::Function* f);
@@ -186,7 +172,7 @@
 
   // Return the loop at a particular |index|. The |index| must be in bounds,
   // check with NumLoops before calling.
-  inline Loop& GetLoop(size_t index) {
+  inline Loop& GetLoop(size_t index) const {
     assert(loops_.size() > index &&
            "Index out of range (larger than loop count)");
     return *loops_[index].get();
@@ -199,11 +185,7 @@
   void PopulateList(const ir::Function* f);
 
   // A list of all the loops in the function.
-<<<<<<< HEAD
   LoopContainerType loops_;
-=======
-  std::vector<std::unique_ptr<Loop>> loops_;
->>>>>>> 60e2c774
 };
 
 }  // namespace opt
