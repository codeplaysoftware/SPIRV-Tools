--- conflicted
+++ resolved
@@ -659,34 +659,6 @@
   return false;
 }
 
-<<<<<<< HEAD
-ir::Instruction* FoldPhiInstruction(ir::Instruction* inst,
-                                    std::function<uint32_t(uint32_t)> id_map) {
-  if (inst->opcode() != SpvOpPhi || inst->NumInOperands() > 2) {
-    return nullptr;
-  }
-  ir::IRContext* context = inst->context();
-
-  return context->get_def_use_mgr()->GetDef(
-      id_map(inst->GetSingleWordInOperand(0)));
-}
-
-ir::Instruction* FoldInstruction(ir::Instruction* inst,
-                                 std::function<uint32_t(uint32_t)> id_map) {
-  ir::Instruction* folded_inst = FoldInstructionToConstant(inst, id_map);
-  if (folded_inst != nullptr) {
-    return folded_inst;
-  }
-
-  folded_inst = FoldPhiInstruction(inst, id_map);
-  if (folded_inst != nullptr) {
-    return folded_inst;
-  }
-
-  // TODO: Add other folding opportunities that do not necessarily fold to a
-  // constant.
-  return nullptr;
-=======
 bool FoldInstruction(ir::Instruction* inst) {
   bool modified = false;
   ir::Instruction* folded_inst(inst);
@@ -694,7 +666,6 @@
     modified = true;
   }
   return modified;
->>>>>>> 4e4a254b
 }
 
 }  // namespace opt
