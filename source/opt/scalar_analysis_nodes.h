// Copyright (c) 2018 Google LLC.
//
// Licensed under the Apache License, Version 2.0 (the "License");
// you may not use this file except in compliance with the License.
// You may obtain a copy of the License at
//
//     http://www.apache.org/licenses/LICENSE-2.0
//
// Unless required by applicable law or agreed to in writing, software
// distributed under the License is distributed on an "AS IS" BASI,
// WITHOUT WARRANTIES OR CONDITIONS OF ANY KIND, either express or implied.
// See the License for the specific language governing permissions and
// limitations under the License.

#ifndef LIBSPIRV_OPT_SCALAR_ANALYSIS_NODES_H_
#define LIBSPIRV_OPT_SCALAR_ANALYSIS_NODES_H_

#include "tree_iterator.h"

namespace spvtools {
namespace opt {

class SEConstantNode;
class SERecurrentNode;
class SEAddNode;
class SEMultiplyNode;
class SENegative;
class SEValueUnknown;
class SECantCompute;

<<<<<<< HEAD
// ScalarEvolution
=======
// Abstract class representing a node in the scalar evolution DAG. Each node
// contains a vector of pointers to its children and each subclass of SENode
// implements GetType and an As method to allow casting. SENodes can be hashed
// using the SENodeHash functor. The vector of children is sorted when a node is
// added. This is important as it allows the hash of X+Y to be the same as Y+X.
>>>>>>> 61801fbd
class SENode {
 public:
  enum SENodeType {
    Constant,
    RecurrentExpr,
    Add,
    Multiply,
    Negative,
    ValueUnknown,
    CanNotCompute
  };

  virtual SENodeType GetType() const = 0;

  virtual ~SENode() {}

  inline void AddChild(SENode* child) {
    children_.push_back(child);

    // Children are sorted so the hashing
    std::sort(children_.begin(), children_.end());
  }

  // Get the type as an std::string. This is used to represent the node in the
  // dot output and is used to hash the type as well.
  std::string AsString() const;

  // Dump the SENode and its immediate children, if |recurse| is true then it
  // will recurse through all children to print the DAG starting from this node
  // as a root.
  void DumpDot(std::ostream& out, bool recurse = false) const;

  virtual int64_t FoldToSingleValue() const { return 0; }

  // Checks if two nodes are the same by hashing them.
  bool operator==(const SENode& other) const;

  // Checks if two nodes are not the same by comparing the hashes.
  bool operator!=(const SENode& other) const;

  // Return the child node at |index|.
  inline SENode* GetChild(size_t index) { return children_[index]; }
  inline const SENode* GetChild(size_t index) const { return children_[index]; }

  // Iterator to iterate over the child nodes.
  using iterator = std::vector<SENode*>::iterator;
  using const_iterator = std::vector<SENode*>::const_iterator;

  // Iterate over immediate child nodes.
  iterator begin() { return children_.begin(); }
  iterator end() { return children_.end(); }

  // Constant overloads for iterating over immediate child nodes.
  const_iterator begin() const { return children_.cbegin(); }
  const_iterator end() const { return children_.cend(); }
  const_iterator cbegin() { return children_.cbegin(); }
  const_iterator cend() { return children_.cend(); }

  // Iterator to iterate over the entire DAG. Even though we are using the tree
  // iterator it should still be safe to iterate over. However, nodes with
  // multiple parents will be visited multiple times, unlike in a tree.
  using dag_iterator = TreeDFIterator<SENode>;
  using const_dag_iterator = TreeDFIterator<const SENode>;

  // Iterate over all child nodes in the graph.
  dag_iterator graph_begin() { return dag_iterator(this); }
  dag_iterator graph_end() { return dag_iterator(); }
  const_dag_iterator graph_begin() const { return graph_cbegin(); }
  const_dag_iterator graph_end() const { return graph_cend(); }
  const_dag_iterator graph_cbegin() const { return const_dag_iterator(this); }
  const_dag_iterator graph_cend() const { return const_dag_iterator(); }

  // Return the vector of immediate children.
  const std::vector<SENode*>& GetChildren() const { return children_; }
  std::vector<SENode*>& GetChildren() { return children_; }

<<<<<<< HEAD
=======
    // Implements a casting method for each type.
>>>>>>> 61801fbd
#define DeclareCastMethod(target)                  \
  virtual target* As##target() { return nullptr; } \
  virtual const target* As##target() const { return nullptr; }
  DeclareCastMethod(SEConstantNode);
  DeclareCastMethod(SERecurrentNode);
  DeclareCastMethod(SEAddNode);
  DeclareCastMethod(SEMultiplyNode);
  DeclareCastMethod(SENegative);
  DeclareCastMethod(SEValueUnknown);
  DeclareCastMethod(SECantCompute);
#undef DeclareCastMethod
<<<<<<< HEAD

 protected:
  // Each node is assigned a unique id.
  uint32_t unique_id_;

  // Generate a unique id for each node in the graph by maintaining a count of
  // nodes currently in the graph.
  static uint32_t NodeCount;
=======
>>>>>>> 61801fbd

 protected:
  std::vector<SENode*> children_;
};

// Function object to handle the hashing of SENodes. Hashing algorithm hashes
// the type (as a string), the literal value of any constants, and the child
// pointers which are assumed to be unique.
struct SENodeHash {
  size_t operator()(const std::unique_ptr<SENode>& node) const;
  size_t operator()(const SENode* node) const;
};

// A node representing a constant integer.
class SEConstantNode : public SENode {
 public:
  explicit SEConstantNode(int64_t value) : literal_value_(value) {}

  SENodeType GetType() const final { return Constant; }

  int64_t FoldToSingleValue() const override { return literal_value_; }

  SEConstantNode* AsSEConstantNode() override { return this; }
  const SEConstantNode* AsSEConstantNode() const override { return this; }

 protected:
  int64_t literal_value_;
};

// A node represeting a recurrent expression in the code. A recurrent expression
// is an expression with a loop variant as one of its terms, such as an
// induction variable.
class SERecurrentNode : public SENode {
 public:
  SERecurrentNode(const ir::Loop* loop) : SENode(), loop_(loop) {}

  SENodeType GetType() const final { return RecurrentExpr; }

  inline void AddCoefficient(SENode* child) {
    coefficient_ = child;
    SENode::AddChild(child);
  }

  inline void AddOffset(SENode* child) {
    step_operation_ = child;
    SENode::AddChild(child);
  }

  inline const SENode* GetCoefficient() const { return coefficient_; }
  inline SENode* GetCoefficient() { return coefficient_; }

  inline const SENode* GetOffset() const { return step_operation_; }
  inline SENode* GetOffset() { return step_operation_; }

<<<<<<< HEAD
=======
  // Return the loop which this recurrent expression is recurring within.
  const ir::Loop* GetLoop() const { return loop_; }

>>>>>>> 61801fbd
  SERecurrentNode* AsSERecurrentNode() override { return this; }
  const SERecurrentNode* AsSERecurrentNode() const override { return this; }

 private:
  SENode* coefficient_;
  SENode* step_operation_;
  const ir::Loop* loop_;
};

// A node representing an addition operation between child nodes.
class SEAddNode : public SENode {
 public:
  SENodeType GetType() const final { return Add; }

  int64_t FoldToSingleValue() const override;

  SEAddNode* AsSEAddNode() override { return this; }
  const SEAddNode* AsSEAddNode() const override { return this; }
};

// A node representing a multiply operation between child nodes.
class SEMultiplyNode : public SENode {
 public:
  SENodeType GetType() const final { return Multiply; }

  int64_t FoldToSingleValue() const override;

  SEMultiplyNode* AsSEMultiplyNode() override { return this; }
  const SEMultiplyNode* AsSEMultiplyNode() const override { return this; }
};

// A node representing a unary negative operation.
class SENegative : public SENode {
 public:
  int64_t FoldToSingleValue() const override {
    return -children_[0]->FoldToSingleValue();
  }

  SENodeType GetType() const final { return Negative; }

  SENegative* AsSENegative() override { return this; }
  const SENegative* AsSENegative() const override { return this; }
};

// A node representing a value which we do not know the value of, such as a load
// instruction.
class SEValueUnknown : public SENode {
 public:
  SENodeType GetType() const final { return ValueUnknown; }

  SEValueUnknown* AsSEValueUnknown() override { return this; }
  const SEValueUnknown* AsSEValueUnknown() const override { return this; }
};

// A node which we cannot reason about at all.
class SECantCompute : public SENode {
 public:
  SENodeType GetType() const final { return CanNotCompute; }

  SECantCompute* AsSECantCompute() override { return this; }
  const SECantCompute* AsSECantCompute() const override { return this; }
};

}  // namespace opt
}  // namespace spvtools
#endif<|MERGE_RESOLUTION|>--- conflicted
+++ resolved
@@ -28,15 +28,11 @@
 class SEValueUnknown;
 class SECantCompute;
 
-<<<<<<< HEAD
-// ScalarEvolution
-=======
 // Abstract class representing a node in the scalar evolution DAG. Each node
 // contains a vector of pointers to its children and each subclass of SENode
 // implements GetType and an As method to allow casting. SENodes can be hashed
 // using the SENodeHash functor. The vector of children is sorted when a node is
 // added. This is important as it allows the hash of X+Y to be the same as Y+X.
->>>>>>> 61801fbd
 class SENode {
  public:
   enum SENodeType {
@@ -113,10 +109,7 @@
   const std::vector<SENode*>& GetChildren() const { return children_; }
   std::vector<SENode*>& GetChildren() { return children_; }
 
-<<<<<<< HEAD
-=======
     // Implements a casting method for each type.
->>>>>>> 61801fbd
 #define DeclareCastMethod(target)                  \
   virtual target* As##target() { return nullptr; } \
   virtual const target* As##target() const { return nullptr; }
@@ -128,17 +121,6 @@
   DeclareCastMethod(SEValueUnknown);
   DeclareCastMethod(SECantCompute);
 #undef DeclareCastMethod
-<<<<<<< HEAD
-
- protected:
-  // Each node is assigned a unique id.
-  uint32_t unique_id_;
-
-  // Generate a unique id for each node in the graph by maintaining a count of
-  // nodes currently in the graph.
-  static uint32_t NodeCount;
-=======
->>>>>>> 61801fbd
 
  protected:
   std::vector<SENode*> children_;
@@ -193,12 +175,9 @@
   inline const SENode* GetOffset() const { return step_operation_; }
   inline SENode* GetOffset() { return step_operation_; }
 
-<<<<<<< HEAD
-=======
   // Return the loop which this recurrent expression is recurring within.
   const ir::Loop* GetLoop() const { return loop_; }
 
->>>>>>> 61801fbd
   SERecurrentNode* AsSERecurrentNode() override { return this; }
   const SERecurrentNode* AsSERecurrentNode() const override { return this; }
 
