--- conflicted
+++ resolved
@@ -49,11 +49,7 @@
     kAnalysisInstrToBlockMapping = 1 << 1,
     kAnalysisDecorations = 1 << 2,
     kAnalysisCombinators = 1 << 3,
-<<<<<<< HEAD
-	kAnalysisCFG = 1 << 4,
-=======
     kAnalysisCFG = 1 << 4,
->>>>>>> 0c2396d2
     kAnalysisDominatorAnalysis = 1 << 5,
     kAnalysisEnd = 1 << 6
   };
