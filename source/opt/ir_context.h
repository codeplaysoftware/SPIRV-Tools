// Copyright (c) 2017 Google Inc.
//
// Licensed under the Apache License, Version 2.0 (the "License");
// you may not use this file except in compliance with the License.
// You may obtain a copy of the License at
//
//     http://www.apache.org/licenses/LICENSE-2.0
//
// Unless required by applicable law or agreed to in writing, software
// distributed under the License is distributed on an "AS IS" BASIS,
// WITHOUT WARRANTIES OR CONDITIONS OF ANY KIND, either express or implied.
// See the License for the specific language governing permissions and
// limitations under the License.

#ifndef SPIRV_TOOLS_IR_CONTEXT_H
#define SPIRV_TOOLS_IR_CONTEXT_H

#include "cfg.h"
#include "decoration_manager.h"
#include "def_use_manager.h"
#include "dominator_analysis.h"
#include "module.h"

#include <algorithm>
#include <iostream>
#include <limits>
#include <unordered_set>

namespace spvtools {
namespace ir {

class IRContext {
 public:
  // Available analyses.
  //
  // When adding a new analysis:
  //
  // 1. Enum values should be powers of 2. These are cast into uint32_t
  //    bitmasks, so we can have at most 31 analyses represented.
  //
  // 2. Make sure it gets invalidated or preserved by IRContext methods that add
  //    or remove IR elements (e.g., KillDef, KillInst, ReplaceAllUsesWith).
  //
  // 3. Add handling code in BuildInvalidAnalyses and InvalidateAnalyses
  enum Analysis {
    kAnalysisNone = 0 << 0,
    kAnalysisBegin = 1 << 0,
    kAnalysisDefUse = kAnalysisBegin,
    kAnalysisInstrToBlockMapping = 1 << 1,
    kAnalysisDecorations = 1 << 2,
    kAnalysisCombinators = 1 << 3,
<<<<<<< HEAD
    kAnalysisDominatorAnalysis = 1 << 4,
=======
    kAnalysisCFG = 1 << 4,
>>>>>>> 188cd378
    kAnalysisEnd = 1 << 5
  };

  friend inline Analysis operator|(Analysis lhs, Analysis rhs);
  friend inline Analysis& operator|=(Analysis& lhs, Analysis rhs);
  friend inline Analysis operator<<(Analysis a, int shift);
  friend inline Analysis& operator<<=(Analysis& a, int shift);

  // Create an |IRContext| that contains an owned |Module|
  IRContext(spvtools::MessageConsumer c)
      : unique_id_(0),
        module_(new Module()),
        consumer_(std::move(c)),
        def_use_mgr_(nullptr),
        valid_analyses_(kAnalysisNone) {
    module_->SetContext(this);
  }

  IRContext(std::unique_ptr<Module>&& m, spvtools::MessageConsumer c)
      : unique_id_(0),
        module_(std::move(m)),
        consumer_(std::move(c)),
        def_use_mgr_(nullptr),
        valid_analyses_(kAnalysisNone) {
    module_->SetContext(this);
    InitializeCombinators();
  }
  Module* module() const { return module_.get(); }

  inline void SetIdBound(uint32_t i);
  inline uint32_t IdBound() const;

  // Returns a vector of pointers to constant-creation instructions in this
  // context.
  inline std::vector<Instruction*> GetConstants();
  inline std::vector<const Instruction*> GetConstants() const;

  // Iterators for annotation instructions contained in this context.
  inline Module::inst_iterator annotation_begin();
  inline Module::inst_iterator annotation_end();
  inline IteratorRange<Module::inst_iterator> annotations();
  inline IteratorRange<Module::const_inst_iterator> annotations() const;

  // Iterators for capabilities instructions contained in this module.
  inline Module::inst_iterator capability_begin();
  inline Module::inst_iterator capability_end();
  inline IteratorRange<Module::inst_iterator> capabilities();
  inline IteratorRange<Module::const_inst_iterator> capabilities() const;

  // Iterators for types, constants and global variables instructions.
  inline ir::Module::inst_iterator types_values_begin();
  inline ir::Module::inst_iterator types_values_end();
  inline IteratorRange<Module::inst_iterator> types_values();
  inline IteratorRange<Module::const_inst_iterator> types_values() const;

  // Iterators for extension instructions contained in this module.
  inline Module::inst_iterator ext_inst_import_begin();
  inline Module::inst_iterator ext_inst_import_end();

  // There are several kinds of debug instructions, according to where they can
  // appear in the logical layout of a module:
  //  - Section 7a:  OpString, OpSourceExtension, OpSource, OpSourceContinued
  //  - Section 7b:  OpName, OpMemberName
  //  - Section 7c:  OpModuleProcessed
  //  - Mostly anywhere: OpLine and OpNoLine
  //

  // Iterators for debug 1 instructions (excluding OpLine & OpNoLine) contained
  // in this module.  These are for layout section 7a.
  inline Module::inst_iterator debug1_begin();
  inline Module::inst_iterator debug1_end();
  inline IteratorRange<Module::inst_iterator> debugs1();
  inline IteratorRange<Module::const_inst_iterator> debugs1() const;

  // Iterators for debug 2 instructions (excluding OpLine & OpNoLine) contained
  // in this module.  These are for layout section 7b.
  inline Module::inst_iterator debug2_begin();
  inline Module::inst_iterator debug2_end();
  inline IteratorRange<Module::inst_iterator> debugs2();
  inline IteratorRange<Module::const_inst_iterator> debugs2() const;

  // Iterators for debug 3 instructions (excluding OpLine & OpNoLine) contained
  // in this module.  These are for layout section 7c.
  inline Module::inst_iterator debug3_begin();
  inline Module::inst_iterator debug3_end();
  inline IteratorRange<Module::inst_iterator> debugs3();
  inline IteratorRange<Module::const_inst_iterator> debugs3() const;

  // Clears all debug instructions (excluding OpLine & OpNoLine).
  inline void debug_clear();

  // Appends a capability instruction to this module.
  inline void AddCapability(std::unique_ptr<Instruction>&& c);
  // Appends an extension instruction to this module.
  inline void AddExtension(std::unique_ptr<Instruction>&& e);
  // Appends an extended instruction set instruction to this module.
  inline void AddExtInstImport(std::unique_ptr<Instruction>&& e);
  // Set the memory model for this module.
  inline void SetMemoryModel(std::unique_ptr<Instruction>&& m);
  // Appends an entry point instruction to this module.
  inline void AddEntryPoint(std::unique_ptr<Instruction>&& e);
  // Appends an execution mode instruction to this module.
  inline void AddExecutionMode(std::unique_ptr<Instruction>&& e);
  // Appends a debug 1 instruction (excluding OpLine & OpNoLine) to this module.
  // "debug 1" instructions are the ones in layout section 7.a), see section
  // 2.4 Logical Layout of a Module from the SPIR-V specification.
  inline void AddDebug1Inst(std::unique_ptr<Instruction>&& d);
  // Appends a debug 2 instruction (excluding OpLine & OpNoLine) to this module.
  // "debug 2" instructions are the ones in layout section 7.b), see section
  // 2.4 Logical Layout of a Module from the SPIR-V specification.
  inline void AddDebug2Inst(std::unique_ptr<Instruction>&& d);
  // Appends a debug 3 instruction (OpModuleProcessed) to this module.
  // This is due to decision by the SPIR Working Group, pending publication.
  inline void AddDebug3Inst(std::unique_ptr<Instruction>&& d);
  // Appends an annotation instruction to this module.
  inline void AddAnnotationInst(std::unique_ptr<Instruction>&& a);
  // Appends a type-declaration instruction to this module.
  inline void AddType(std::unique_ptr<Instruction>&& t);
  // Appends a constant, global variable, or OpUndef instruction to this module.
  inline void AddGlobalValue(std::unique_ptr<Instruction>&& v);
  // Appends a function to this module.
  inline void AddFunction(std::unique_ptr<Function>&& f);

  // Returns a pointer to a def-use manager.  If the def-use manager is
  // invalid, it is rebuilt first.
  opt::analysis::DefUseManager* get_def_use_mgr() {
    if (!AreAnalysesValid(kAnalysisDefUse)) {
      BuildDefUseManager();
    }
    return def_use_mgr_.get();
  }

  // Returns the basic block for instruction |instr|. Re-builds the instruction
  // block map, if needed.
  ir::BasicBlock* get_instr_block(ir::Instruction* instr) {
    if (!AreAnalysesValid(kAnalysisInstrToBlockMapping)) {
      BuildInstrToBlockMapping();
    }
    auto entry = instr_to_block_.find(instr);
    return (entry != instr_to_block_.end()) ? entry->second : nullptr;
  }

  // Returns a pointer the decoration manager.  If the decoration manger is
  // invalid, it is rebuilt first.
  opt::analysis::DecorationManager* get_decoration_mgr() {
    if (!AreAnalysesValid(kAnalysisDecorations)) {
      BuildDecorationManager();
    }
    return decoration_mgr_.get();
  };

  // Sets the message consumer to the given |consumer|. |consumer| which will be
  // invoked every time there is a message to be communicated to the outside.
  void SetMessageConsumer(spvtools::MessageConsumer c) {
    consumer_ = std::move(c);
  }

  // Returns the reference to the message consumer for this pass.
  const spvtools::MessageConsumer& consumer() const { return consumer_; }

  // Rebuilds the analyses in |set| that are invalid.
  void BuildInvalidAnalyses(Analysis set);

  // Invalidates all of the analyses except for those in |preserved_analyses|.
  void InvalidateAnalysesExceptFor(Analysis preserved_analyses);

  // Invalidates the analyses marked in |analyses_to_invalidate|.
  void InvalidateAnalyses(Analysis analyses_to_invalidate);

  // Turns the instruction defining the given |id| into a Nop. Returns true on
  // success, false if the given |id| is not defined at all. This method also
  // erases both the uses of |id| and the information of this |id|-generating
  // instruction's uses of its operands.
  bool KillDef(uint32_t id);

  // Turns the given instruction |inst| to a Nop. This method erases the
  // information of the given instruction's uses of its operands. If |inst|
  // defines an result id, the uses of the result id will also be erased.
  void KillInst(ir::Instruction* inst);

  // Returns true if all of the given analyses are valid.
  bool AreAnalysesValid(Analysis set) { return (set & valid_analyses_) == set; }

  // Replaces all uses of |before| id with |after| id. Returns true if any
  // replacement happens. This method does not kill the definition of the
  // |before| id. If |after| is the same as |before|, does nothing and returns
  // false.
  //
  // |before| and |after| must be registered definitions in the DefUseManager.
  bool ReplaceAllUsesWith(uint32_t before, uint32_t after);

  // Returns true if all of the analyses that are suppose to be valid are
  // actually valid.
  bool IsConsistent();

  // Informs the IRContext that the uses of |inst| are going to change, and that
  // is should forget everything it know about the current uses.  Any valid
  // analyses will be updated accordingly.
  void ForgetUses(Instruction* inst);

  // The IRContext will look at the uses of |inst| and update any valid analyses
  // will be updated accordingly.
  void AnalyzeUses(Instruction* inst);

  // Kill all name and decorate ops targeting |id|.
  void KillNamesAndDecorates(uint32_t id);

  // Kill all name and decorate ops targeting the result id of |inst|.
  void KillNamesAndDecorates(ir::Instruction* inst);

  // Returns the next unique id for use by an instruction.
  inline uint32_t TakeNextUniqueId() {
    assert(unique_id_ != std::numeric_limits<uint32_t>::max());

    // Skip zero.
    return ++unique_id_;
  }

  // Returns true if |inst| is a combinator in the current context.
  // |combinator_ops_| is built if it has not been already.
  inline bool IsCombinatorInstruction(ir::Instruction* inst) {
    if (!AreAnalysesValid(kAnalysisCombinators)) {
      InitializeCombinators();
    }
    const uint32_t kExtInstSetIdInIndx = 0;
    const uint32_t kExtInstInstructionInIndx = 1;

    if (inst->opcode() != SpvOpExtInst) {
      return combinator_ops_[0].count(inst->opcode()) != 0;
    } else {
      uint32_t set = inst->GetSingleWordInOperand(kExtInstSetIdInIndx);
      uint32_t op = inst->GetSingleWordInOperand(kExtInstInstructionInIndx);
      return combinator_ops_[set].count(op) != 0;
    }
  }

<<<<<<< HEAD
  // Gets the dominator analysis for function |f|.
  opt::DominatorAnalysis* GetDominatorAnalysis(const ir::Function* f,
                                               const ir::CFG&);

  // Gets the postdominator analysis for function |f|.
  opt::PostDominatorAnalysis* GetPostDominatorAnalysis(const ir::Function* f,
                                                       const ir::CFG&);

  // Remove the dominator tree of |f| from the cache.
  inline void RemoveDominatorAnalysis(const ir::Function* f) {
    dominator_trees_.erase(f);
  }

  // Remove the postdominator tree of |f| from the cache.
  inline void RemovePostDominatorAnalysis(const ir::Function* f) {
    post_dominator_trees_.erase(f);
=======
  // Returns a pointer to the CFG for all the functions in |module_|.
  ir::CFG* cfg() {
    if (!AreAnalysesValid(kAnalysisCFG)) {
      BuildCFG();
    }
    return cfg_.get();
>>>>>>> 188cd378
  }

 private:
  // Builds the def-use manager from scratch, even if it was already valid.
  void BuildDefUseManager() {
    def_use_mgr_.reset(new opt::analysis::DefUseManager(module()));
    valid_analyses_ = valid_analyses_ | kAnalysisDefUse;
  }

  // Builds the instruction-block map for the whole module.
  void BuildInstrToBlockMapping() {
    instr_to_block_.clear();
    for (auto& fn : *module_) {
      for (auto& block : fn) {
        block.ForEachInst([this, &block](ir::Instruction* inst) {
          instr_to_block_[inst] = &block;
        });
      }
    }
    valid_analyses_ = valid_analyses_ | kAnalysisInstrToBlockMapping;
  }

  void BuildDecorationManager() {
    decoration_mgr_.reset(new opt::analysis::DecorationManager(module()));
    valid_analyses_ = valid_analyses_ | kAnalysisDecorations;
  }

  void BuildCFG() {
    cfg_.reset(new ir::CFG(module()));
    valid_analyses_ = valid_analyses_ | kAnalysisCFG;
  }

  // Scans a module looking for it capabilities, and initializes combinator_ops_
  // accordingly.
  void InitializeCombinators();

  // Add the combinator opcode for the given capability to combinator_ops_.
  void AddCombinatorsForCapability(uint32_t capability);

  // Add the combinator opcode for the given extension to combinator_ops_.
  void AddCombinatorsForExtension(ir::Instruction* extension);

  // An unique identifier for this instruction. Can be used to order
  // instructions in a container.
  //
  // This member is initialized to 0, but always issues this value plus one.
  // Therefore, 0 is not a valid unique id for an instruction.
  uint32_t unique_id_;

  std::unique_ptr<Module> module_;
  spvtools::MessageConsumer consumer_;
  std::unique_ptr<opt::analysis::DefUseManager> def_use_mgr_;
  std::unique_ptr<opt::analysis::DecorationManager> decoration_mgr_;

  // A map from instructions the the basic block they belong to. This mapping is
  // built on-demand when get_instr_block() is called.
  //
  // NOTE: Do not traverse this map. Ever. Use the function and basic block
  // iterators to traverse instructions.
  std::unordered_map<ir::Instruction*, ir::BasicBlock*> instr_to_block_;

  // A bitset indicating which analyes are currently valid.
  Analysis valid_analyses_;

  // Opcodes of shader capability core executable instructions
  // without side-effect.
  std::unordered_map<uint32_t, std::unordered_set<uint32_t>> combinator_ops_;

<<<<<<< HEAD
  // Each function in the module will create its own dominator tree. We cache
  // the result so it doesn't need to be rebuilt each time.
  std::map<const ir::Function*, opt::DominatorAnalysis> dominator_trees_;
  std::map<const ir::Function*, opt::PostDominatorAnalysis>
      post_dominator_trees_;
=======
  // The CFG for all the functions in |module_|.
  std::unique_ptr<ir::CFG> cfg_;
>>>>>>> 188cd378
};

inline ir::IRContext::Analysis operator|(ir::IRContext::Analysis lhs,
                                         ir::IRContext::Analysis rhs) {
  return static_cast<ir::IRContext::Analysis>(static_cast<int>(lhs) |
                                              static_cast<int>(rhs));
}

inline ir::IRContext::Analysis& operator|=(ir::IRContext::Analysis& lhs,
                                           ir::IRContext::Analysis rhs) {
  lhs = static_cast<ir::IRContext::Analysis>(static_cast<int>(lhs) |
                                             static_cast<int>(rhs));
  return lhs;
}

inline ir::IRContext::Analysis operator<<(ir::IRContext::Analysis a,
                                          int shift) {
  return static_cast<ir::IRContext::Analysis>(static_cast<int>(a) << shift);
}

inline ir::IRContext::Analysis& operator<<=(ir::IRContext::Analysis& a,
                                            int shift) {
  a = static_cast<ir::IRContext::Analysis>(static_cast<int>(a) << shift);
  return a;
}

void IRContext::SetIdBound(uint32_t i) { module_->SetIdBound(i); }

uint32_t IRContext::IdBound() const { return module()->IdBound(); }

std::vector<Instruction*> spvtools::ir::IRContext::GetConstants() {
  return module()->GetConstants();
}

std::vector<const Instruction*> IRContext::GetConstants() const {
  return ((const Module*)module())->GetConstants();
}

Module::inst_iterator IRContext::annotation_begin() {
  return module()->annotation_begin();
}

Module::inst_iterator IRContext::annotation_end() {
  return module()->annotation_end();
}

IteratorRange<Module::inst_iterator> IRContext::annotations() {
  return module_->annotations();
}

IteratorRange<Module::const_inst_iterator> IRContext::annotations() const {
  return ((const Module*)module_.get())->annotations();
}

Module::inst_iterator IRContext::capability_begin() {
  return module()->capability_begin();
}

Module::inst_iterator IRContext::capability_end() {
  return module()->capability_end();
}

IteratorRange<Module::inst_iterator> IRContext::capabilities() {
  return module()->capabilities();
}

IteratorRange<Module::const_inst_iterator> IRContext::capabilities() const {
  return ((const Module*)module())->capabilities();
}

ir::Module::inst_iterator IRContext::types_values_begin() {
  return module()->types_values_begin();
}

ir::Module::inst_iterator IRContext::types_values_end() {
  return module()->types_values_end();
}

IteratorRange<Module::inst_iterator> IRContext::types_values() {
  return module()->types_values();
}

IteratorRange<Module::const_inst_iterator> IRContext::types_values() const {
  return ((const Module*)module_.get())->types_values();
}

Module::inst_iterator IRContext::ext_inst_import_begin() {
  return module()->ext_inst_import_begin();
}

Module::inst_iterator IRContext::ext_inst_import_end() {
  return module()->ext_inst_import_end();
}

Module::inst_iterator IRContext::debug1_begin() {
  return module()->debug1_begin();
}

Module::inst_iterator IRContext::debug1_end() { return module()->debug1_end(); }

IteratorRange<Module::inst_iterator> IRContext::debugs1() {
  return module()->debugs1();
}

IteratorRange<Module::const_inst_iterator> IRContext::debugs1() const {
  return ((const Module*)module_.get())->debugs1();
}

Module::inst_iterator IRContext::debug2_begin() {
  return module()->debug2_begin();
}
Module::inst_iterator IRContext::debug2_end() { return module()->debug2_end(); }

IteratorRange<Module::inst_iterator> IRContext::debugs2() {
  return module()->debugs2();
}

IteratorRange<Module::const_inst_iterator> IRContext::debugs2() const {
  return ((const Module*)module_.get())->debugs2();
}

Module::inst_iterator IRContext::debug3_begin() {
  return module()->debug3_begin();
}

Module::inst_iterator IRContext::debug3_end() { return module()->debug3_end(); }

IteratorRange<Module::inst_iterator> IRContext::debugs3() {
  return module()->debugs3();
}

IteratorRange<Module::const_inst_iterator> IRContext::debugs3() const {
  return ((const Module*)module_.get())->debugs3();
}

void IRContext::debug_clear() { module_->debug_clear(); }

void IRContext::AddCapability(std::unique_ptr<Instruction>&& c) {
  AddCombinatorsForCapability(c->GetSingleWordInOperand(0));
  module()->AddCapability(std::move(c));
}

void IRContext::AddExtension(std::unique_ptr<Instruction>&& e) {
  module()->AddExtension(std::move(e));
}

void IRContext::AddExtInstImport(std::unique_ptr<Instruction>&& e) {
  AddCombinatorsForExtension(e.get());
  module()->AddExtInstImport(std::move(e));
}

void IRContext::SetMemoryModel(std::unique_ptr<Instruction>&& m) {
  module()->SetMemoryModel(std::move(m));
}

void IRContext::AddEntryPoint(std::unique_ptr<Instruction>&& e) {
  module()->AddEntryPoint(std::move(e));
}

void IRContext::AddExecutionMode(std::unique_ptr<Instruction>&& e) {
  module()->AddExecutionMode(std::move(e));
}

void IRContext::AddDebug1Inst(std::unique_ptr<Instruction>&& d) {
  module()->AddDebug1Inst(std::move(d));
}

void IRContext::AddDebug2Inst(std::unique_ptr<Instruction>&& d) {
  module()->AddDebug2Inst(std::move(d));
}

void IRContext::AddDebug3Inst(std::unique_ptr<Instruction>&& d) {
  module()->AddDebug3Inst(std::move(d));
}

void IRContext::AddAnnotationInst(std::unique_ptr<Instruction>&& a) {
  if (AreAnalysesValid(kAnalysisDecorations)) {
    get_decoration_mgr()->AddDecoration(a.get());
  }
  module()->AddAnnotationInst(std::move(a));
}

void IRContext::AddType(std::unique_ptr<Instruction>&& t) {
  module()->AddType(std::move(t));
}

void IRContext::AddGlobalValue(std::unique_ptr<Instruction>&& v) {
  module()->AddGlobalValue(std::move(v));
}

void IRContext::AddFunction(std::unique_ptr<Function>&& f) {
  module()->AddFunction(std::move(f));
}

}  // namespace ir
}  // namespace spvtools
#endif  // SPIRV_TOOLS_IR_CONTEXT_H<|MERGE_RESOLUTION|>--- conflicted
+++ resolved
@@ -49,12 +49,9 @@
     kAnalysisInstrToBlockMapping = 1 << 1,
     kAnalysisDecorations = 1 << 2,
     kAnalysisCombinators = 1 << 3,
-<<<<<<< HEAD
-    kAnalysisDominatorAnalysis = 1 << 4,
-=======
-    kAnalysisCFG = 1 << 4,
->>>>>>> 188cd378
-    kAnalysisEnd = 1 << 5
+	kAnalysisCFG = 1 << 4,
+    kAnalysisDominatorAnalysis = 1 << 5,
+    kAnalysisEnd = 1 << 6
   };
 
   friend inline Analysis operator|(Analysis lhs, Analysis rhs);
@@ -290,31 +287,30 @@
     }
   }
 
-<<<<<<< HEAD
-  // Gets the dominator analysis for function |f|.
-  opt::DominatorAnalysis* GetDominatorAnalysis(const ir::Function* f,
-                                               const ir::CFG&);
-
-  // Gets the postdominator analysis for function |f|.
-  opt::PostDominatorAnalysis* GetPostDominatorAnalysis(const ir::Function* f,
-                                                       const ir::CFG&);
-
-  // Remove the dominator tree of |f| from the cache.
-  inline void RemoveDominatorAnalysis(const ir::Function* f) {
-    dominator_trees_.erase(f);
-  }
-
-  // Remove the postdominator tree of |f| from the cache.
-  inline void RemovePostDominatorAnalysis(const ir::Function* f) {
-    post_dominator_trees_.erase(f);
-=======
   // Returns a pointer to the CFG for all the functions in |module_|.
   ir::CFG* cfg() {
     if (!AreAnalysesValid(kAnalysisCFG)) {
       BuildCFG();
     }
     return cfg_.get();
->>>>>>> 188cd378
+  }
+
+  // Gets the dominator analysis for function |f|.
+  opt::DominatorAnalysis* GetDominatorAnalysis(const ir::Function* f,
+                                               const ir::CFG&);
+
+  // Gets the postdominator analysis for function |f|.
+  opt::PostDominatorAnalysis* GetPostDominatorAnalysis(const ir::Function* f,
+                                                       const ir::CFG&);
+
+  // Remove the dominator tree of |f| from the cache.
+  inline void RemoveDominatorAnalysis(const ir::Function* f) {
+    dominator_trees_.erase(f);
+  }
+
+  // Remove the postdominator tree of |f| from the cache.
+  inline void RemovePostDominatorAnalysis(const ir::Function* f) {
+    post_dominator_trees_.erase(f);
   }
 
  private:
@@ -383,16 +379,14 @@
   // without side-effect.
   std::unordered_map<uint32_t, std::unordered_set<uint32_t>> combinator_ops_;
 
-<<<<<<< HEAD
+  // The CFG for all the functions in |module_|.
+  std::unique_ptr<ir::CFG> cfg_;
+
   // Each function in the module will create its own dominator tree. We cache
   // the result so it doesn't need to be rebuilt each time.
   std::map<const ir::Function*, opt::DominatorAnalysis> dominator_trees_;
   std::map<const ir::Function*, opt::PostDominatorAnalysis>
       post_dominator_trees_;
-=======
-  // The CFG for all the functions in |module_|.
-  std::unique_ptr<ir::CFG> cfg_;
->>>>>>> 188cd378
 };
 
 inline ir::IRContext::Analysis operator|(ir::IRContext::Analysis lhs,
