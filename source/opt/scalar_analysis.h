--- conflicted
+++ resolved
@@ -51,11 +51,11 @@
   // Create a unary negative node on |operand|.
   SENode* CreateNegation(SENode* operand);
 
-<<<<<<< HEAD
+  // Creates a subtraction between the two operands by adding |operand_1| to the
+  // negation of |operand_2|
   SENode* CreateSubtraction(SENode* operand_1, SENode* operand_2);
-=======
+
   // Create an addition node between two operands.
->>>>>>> d51bc1aa
   SENode* CreateAddNode(SENode* operand_1, SENode* operand_2);
 
   // Create a multiply node between two operands.
