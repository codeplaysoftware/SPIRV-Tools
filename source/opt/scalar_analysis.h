--- conflicted
+++ resolved
@@ -45,6 +45,14 @@
   explicit ScalarEvolutionAnalysis(ir::IRContext* context)
       : context_(context) {}
 
+  void DumpAsDot(std::ostream& out_stream) {
+    out_stream << "digraph  {\n";
+    for (const std::unique_ptr<SENode>& node : node_cache_) {
+      node->DumpDot(out_stream);
+    }
+    out_stream << "}\n";
+  }
+
   // Create a unary negative node on |operand|.
   SENode* CreateNegation(SENode* operand);
 
@@ -62,11 +70,7 @@
   SENode* CreateConstant(int64_t integer);
 
   // Create a value unknown node, such as a load.
-<<<<<<< HEAD
-  SENode* CreateValueUnknownNode(uint32_t ssa_value);
-=======
   SENode* CreateValueUnknownNode(const ir::Instruction* inst);
->>>>>>> a7a6c04f
 
   // Create a CantComputeNode. Used to exit out of analysis.
   SENode* CreateCantComputeNode();
@@ -90,16 +94,10 @@
   // |prospective_node| is already in the cache just return the raw pointer.
   SENode* GetCachedOrAdd(std::unique_ptr<SENode> prospective_node);
 
-<<<<<<< HEAD
-  // Returns true if the value of |node| does not change during the iterations
-  // of |loop|.
-  bool IsLoopInvariant(ir::Loop* loop, SENode* node) const;
+  bool IsLoopInvariant(const ir::Loop* loop, const SENode* node) const;
 
   // Returns the value of |node| .
   SENode* EvalutateAtLoopIeration(ir::Loop* loop, SENode* node) const;
-=======
-  bool IsLoopInvariant(const ir::Loop* loop, const SENode* node) const;
->>>>>>> a7a6c04f
 
  private:
   ir::IRContext* context_;
