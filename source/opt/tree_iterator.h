--- conflicted
+++ resolved
@@ -184,11 +184,7 @@
     if (current_) WalkToLeaf();
   }
 
-<<<<<<< HEAD
-  // end() iterator.
-=======
   // Constructor for the "end()" iterator.
->>>>>>> 44f27f92
   // |end_sentinel| is the value that acts as end value (can be null). The bool
   // parameters is to distinguish from the start() Ctor.
   inline PostOrderTreeDFIterator(NodePtr sentinel_node, bool)
