// Copyright (c) 2017 Google Inc.
//
// Licensed under the Apache License, Version 2.0 (the "License");
// you may not use this file except in compliance with the License.
// You may obtain a copy of the License at
//
//     http://www.apache.org/licenses/LICENSE-2.0
//
// Unless required by applicable law or agreed to in writing, software
// distributed under the License is distributed on an "AS IS" BASIS,
// WITHOUT WARRANTIES OR CONDITIONS OF ANY KIND, either express or implied.
// See the License for the specific language governing permissions and
// limitations under the License.

#ifndef LIBSPIRV_OPT_DOMINATOR_ANALYSIS_TREE_H_
#define LIBSPIRV_OPT_DOMINATOR_ANALYSIS_TREE_H_

#include <cstdint>
#include <map>
#include <utility>
#include <vector>

#include "cfg.h"
#include "module.h"
#include "tree_iterator.h"

namespace spvtools {
namespace opt {
// This helper struct forms the nodes in the tree, with each node containing its
// children. It also contains two values, for the pre and post indexes in the
// tree which are used to compare two nodes.
struct DominatorTreeNode {
  explicit DominatorTreeNode(ir::BasicBlock* bb)
      : bb_(bb),
        parent_(nullptr),
        children_({}),
        dfs_num_pre_(-1),
        dfs_num_post_(-1) {}

  using iterator = std::vector<DominatorTreeNode*>::iterator;
  using const_iterator = std::vector<DominatorTreeNode*>::const_iterator;

  // depth first preorder iterator.
  using df_iterator = TreeDFIterator<DominatorTreeNode>;
  using const_df_iterator = TreeDFIterator<const DominatorTreeNode>;
  // depth first postorder iterator.
  using post_iterator = PostOrderTreeDFIterator<DominatorTreeNode>;
  using const_post_iterator = PostOrderTreeDFIterator<const DominatorTreeNode>;

  iterator begin() { return children_.begin(); }
  iterator end() { return children_.end(); }
  const_iterator begin() const { return cbegin(); }
  const_iterator end() const { return cend(); }
  const_iterator cbegin() const { return children_.begin(); }
  const_iterator cend() const { return children_.end(); }

  // Depth first preorder iterator using this node as root.
  df_iterator df_begin() { return df_iterator(this); }
  df_iterator df_end() { return df_iterator(); }
  const_df_iterator df_begin() const { return df_cbegin(); }
  const_df_iterator df_end() const { return df_cend(); }
  const_df_iterator df_cbegin() const { return const_df_iterator(this); }
  const_df_iterator df_cend() const { return const_df_iterator(); }

  // Depth first postorder iterator using this node as root.
  post_iterator post_begin() { return post_iterator::begin(this); }
  post_iterator post_end() { return post_iterator::end(nullptr); }
  const_post_iterator post_begin() const { return post_cbegin(); }
  const_post_iterator post_end() const { return post_cend(); }
  const_post_iterator post_cbegin() const {
    return const_post_iterator::begin(this);
  }
  const_post_iterator post_cend() const {
    return const_post_iterator::end(nullptr);
  }

  inline uint32_t id() const { return bb_->id(); }

  ir::BasicBlock* bb_;
  DominatorTreeNode* parent_;
  std::vector<DominatorTreeNode*> children_;

  // These indexes are used to compare two given nodes. A node is a child or
  // grandchild of another node if its preorder index is greater than the
  // first nodes preorder index AND if its postorder index is less than the
  // first nodes postorder index.
  int dfs_num_pre_;
  int dfs_num_post_;
};

// A class representing a tree of BasicBlocks in a given function, where each
// node is dominated by its parent.
class DominatorTree {
 public:
  // Map OpLabel ids to dominator tree nodes
  using DominatorTreeNodeMap = std::map<uint32_t, DominatorTreeNode>;
  using iterator = TreeDFIterator<DominatorTreeNode>;
  using const_iterator = TreeDFIterator<const DominatorTreeNode>;
  using post_iterator = PostOrderTreeDFIterator<DominatorTreeNode>;
  using const_post_iterator = PostOrderTreeDFIterator<const DominatorTreeNode>;

  // List of DominatorTreeNode to define the list of roots
  using DominatorTreeNodeList = std::vector<DominatorTreeNode*>;
  using roots_iterator = DominatorTreeNodeList::iterator;
  using roots_const_iterator = DominatorTreeNodeList::const_iterator;

  DominatorTree() : postdominator_(false) {}
  explicit DominatorTree(bool post) : postdominator_(post) {}

  iterator get_iterator(const ir::BasicBlock* bb) {
    auto found_itr = nodes_.find(bb->id());
    if (found_itr == nodes_.end()) return end();
    return iterator(&found_itr->second);
  }

  // Depth first iterators.
  // Traverse the dominator tree in a depth first pre-order.
  // The pseudo-block is ignored.
  iterator begin() { return ++iterator(GetRoot()); }
  iterator end() { return iterator(); }
  const_iterator begin() const { return cbegin(); }
  const_iterator end() const { return cend(); }
  const_iterator cbegin() const { return ++const_iterator(GetRoot()); }
  const_iterator cend() const { return const_iterator(); }

  // Traverse the dominator tree in a depth first post-order.
  // The pseudo-block is ignored.
  post_iterator post_begin() { return post_iterator::begin(GetRoot()); }
  post_iterator post_end() { return post_iterator::end(GetRoot()); }
  const_post_iterator post_begin() const { return post_cbegin(); }
  const_post_iterator post_end() const { return post_cend(); }
  const_post_iterator post_cbegin() const {
    return const_post_iterator::begin(GetRoot());
  }
  const_post_iterator post_cend() const {
    return const_post_iterator::end(GetRoot());
  }

  roots_iterator roots_begin() { return roots_.begin(); }
  roots_iterator roots_end() { return roots_.end(); }
  roots_const_iterator roots_begin() const { return roots_cbegin(); }
  roots_const_iterator roots_end() const { return roots_cend(); }
  roots_const_iterator roots_cbegin() const { return roots_.begin(); }
  roots_const_iterator roots_cend() const { return roots_.end(); }

  // Get the unique root of the tree.
  // It is guaranteed to work on a dominator tree.
  // post-dominator might have a list.
  DominatorTreeNode* GetRoot() {
    assert(roots_.size() == 1);
    return *roots_.begin();
  }

  const DominatorTreeNode* GetRoot() const {
    assert(roots_.size() == 1);
    return *roots_.begin();
  }

  const DominatorTreeNodeList& Roots() const { return roots_; }

  // Dumps the tree in the graphvis dot format into the |out_stream|.
  void DumpTreeAsDot(std::ostream& out_stream) const;

  // Build the (post-)dominator tree for the function |f|
  // Any existing data will be overwritten
  void InitializeTree(const ir::Function* f, const ir::CFG& cfg);

  // Check if the basic block |a| dominates the basic block |b|.
  bool Dominates(const ir::BasicBlock* a, const ir::BasicBlock* b) const;

  // Check if the basic block id |a| dominates the basic block id |b|.
  bool Dominates(uint32_t a, uint32_t b) const;

  // Check if the dominator tree node |a| dominates the dominator tree node |b|.
  bool Dominates(const DominatorTreeNode* a, const DominatorTreeNode* b) const;

  // Check if the basic block |a| strictly dominates the basic block |b|.
  bool StrictlyDominates(const ir::BasicBlock* a,
                         const ir::BasicBlock* b) const;

  // Check if the basic block id |a| strictly dominates the basic block id |b|.
  bool StrictlyDominates(uint32_t a, uint32_t b) const;

  // Check if the dominator tree node |a| strictly dominates the dominator tree
  // node |b|.
  bool StrictlyDominates(const DominatorTreeNode* a,
                         const DominatorTreeNode* b) const;

  // Returns the immediate dominator of basic block |a|.
  ir::BasicBlock* ImmediateDominator(const ir::BasicBlock* A) const;

  // Returns the immediate dominator of basic block id |a|.
  ir::BasicBlock* ImmediateDominator(uint32_t a) const;

  // Returns true if the basic block |a| is reachable by this tree. A node would
  // be unreachable if it cannot be reached by traversal from the start node or
  // for a postdominator tree, cannot be reached from the exit nodes.
  inline bool ReachableFromRoots(const ir::BasicBlock* a) const {
    if (!a) return false;
    return ReachableFromRoots(a->id());
  }

  // Returns true if the basic block id |a| is reachable by this tree.
  bool ReachableFromRoots(uint32_t a) const;

  // Returns true if this tree is a post dominator tree.
  bool IsPostDominator() const { return postdominator_; }

  // Clean up the tree.
  void ClearTree() {
    nodes_.clear();
    roots_.clear();
  }

  // Applies the std::function |func| to all nodes in the dominator tree.
  // Tree nodes are visited in a depth first pre-order.
  bool Visit(std::function<bool(DominatorTreeNode*)> func) {
    for (auto n : *this) {
      if (!func(&n)) return false;
    }
    return true;
  }

  // Applies the std::function |func| to all nodes in the dominator tree.
  // Tree nodes are visited in a depth first pre-order.
  bool Visit(std::function<bool(const DominatorTreeNode*)> func) const {
    for (auto n : *this) {
      if (!func(&n)) return false;
    }
    return true;
  }

  // Returns the DominatorTreeNode associated with the basic block |bb|.
  // If the |bb| is unknown to the dominator tree, it returns null.
<<<<<<< HEAD
  inline DominatorTreeNode* operator[](ir::BasicBlock* bb) {
    return (*this)[bb->id()];
  }
  // Returns the DominatorTreeNode associated with the basic block |bb|.
  // If the |bb| is unknown to the dominator tree, it returns null.
  inline const DominatorTreeNode* operator[](ir::BasicBlock* bb) const {
    return (*this)[bb->id()];
=======
  inline DominatorTreeNode* GetTreeNode(ir::BasicBlock* bb) {
    return GetTreeNode(bb->id());
  }
  // Returns the DominatorTreeNode associated with the basic block |bb|.
  // If the |bb| is unknown to the dominator tree, it returns null.
  inline const DominatorTreeNode* GetTreeNode(ir::BasicBlock* bb) const {
    return GetTreeNode(bb->id());
>>>>>>> 94eb5fac
  }

  // Returns the DominatorTreeNode associated with the basic block id |id|.
  // If the id |id| is unknown to the dominator tree, it returns null.
<<<<<<< HEAD
  inline DominatorTreeNode* operator[](uint32_t id) {
=======
  inline DominatorTreeNode* GetTreeNode(uint32_t id) {
>>>>>>> 94eb5fac
    DominatorTreeNodeMap::iterator node_iter = nodes_.find(id);
    if (node_iter == nodes_.end()) {
      return nullptr;
    }
    return &node_iter->second;
  }
  // Returns the DominatorTreeNode associated with the basic block id |id|.
  // If the id |id| is unknown to the dominator tree, it returns null.
<<<<<<< HEAD
  inline const DominatorTreeNode* operator[](uint32_t id) const {
=======
  inline const DominatorTreeNode* GetTreeNode(uint32_t id) const {
>>>>>>> 94eb5fac
    DominatorTreeNodeMap::const_iterator node_iter = nodes_.find(id);
    if (node_iter == nodes_.end()) {
      return nullptr;
    }
    return &node_iter->second;
  }

 private:
  // Adds the basic block |bb| to the tree structure if it doesn't already
  // exist.
  DominatorTreeNode* GetOrInsertNode(ir::BasicBlock* bb);

  // Wrapper function which gets the list of pairs of each BasicBlocks to its
  // immediately  dominating BasicBlock and stores the result in the the edges
  // parameter.
  //
  // The |edges| vector will contain the dominator tree as pairs of nodes.
  // The first node in the pair is a node in the graph. The second node in the
  // pair is its immediate dominator.
  // The root of the tree has themself as immediate dominator.
  void GetDominatorEdges(
      const ir::Function* f, const ir::BasicBlock* dummy_start_node,
      std::vector<std::pair<ir::BasicBlock*, ir::BasicBlock*>>* edges);

  // The roots of the tree.
  std::vector<DominatorTreeNode*> roots_;

  // Pairs each basic block id to the tree node containing that basic block.
  DominatorTreeNodeMap nodes_;

  // True if this is a post dominator tree.
  bool postdominator_;
};

}  // namespace opt
}  // namespace spvtools

#endif  // LIBSPIRV_OPT_DOMINATOR_ANALYSIS_TREE_H_<|MERGE_RESOLUTION|>--- conflicted
+++ resolved
@@ -232,15 +232,6 @@
 
   // Returns the DominatorTreeNode associated with the basic block |bb|.
   // If the |bb| is unknown to the dominator tree, it returns null.
-<<<<<<< HEAD
-  inline DominatorTreeNode* operator[](ir::BasicBlock* bb) {
-    return (*this)[bb->id()];
-  }
-  // Returns the DominatorTreeNode associated with the basic block |bb|.
-  // If the |bb| is unknown to the dominator tree, it returns null.
-  inline const DominatorTreeNode* operator[](ir::BasicBlock* bb) const {
-    return (*this)[bb->id()];
-=======
   inline DominatorTreeNode* GetTreeNode(ir::BasicBlock* bb) {
     return GetTreeNode(bb->id());
   }
@@ -248,16 +239,11 @@
   // If the |bb| is unknown to the dominator tree, it returns null.
   inline const DominatorTreeNode* GetTreeNode(ir::BasicBlock* bb) const {
     return GetTreeNode(bb->id());
->>>>>>> 94eb5fac
   }
 
   // Returns the DominatorTreeNode associated with the basic block id |id|.
   // If the id |id| is unknown to the dominator tree, it returns null.
-<<<<<<< HEAD
-  inline DominatorTreeNode* operator[](uint32_t id) {
-=======
   inline DominatorTreeNode* GetTreeNode(uint32_t id) {
->>>>>>> 94eb5fac
     DominatorTreeNodeMap::iterator node_iter = nodes_.find(id);
     if (node_iter == nodes_.end()) {
       return nullptr;
@@ -266,11 +252,7 @@
   }
   // Returns the DominatorTreeNode associated with the basic block id |id|.
   // If the id |id| is unknown to the dominator tree, it returns null.
-<<<<<<< HEAD
-  inline const DominatorTreeNode* operator[](uint32_t id) const {
-=======
   inline const DominatorTreeNode* GetTreeNode(uint32_t id) const {
->>>>>>> 94eb5fac
     DominatorTreeNodeMap::const_iterator node_iter = nodes_.find(id);
     if (node_iter == nodes_.end()) {
       return nullptr;
