// Copyright (c) 2018 Google Inc.
//
// Licensed under the Apache License, Version 2.0 (the "License");
// you may not use this file except in compliance with the License.
// You may obtain a copy of the License at
//
//     http://www.apache.org/licenses/LICENSE-2.0
//
// Unless required by applicable law or agreed to in writing, software
// distributed under the License is distributed on an "AS IS" BASIS,
// WITHOUT WARRANTIES OR CONDITIONS OF ANY KIND, either express or implied.
// See the License for the specific language governing permissions and
// limitations under the License.

#ifndef LIBSPIRV_OPT_IR_BUILDER_H_
#define LIBSPIRV_OPT_IR_BUILDER_H_

#include "opt/basic_block.h"
#include "opt/instruction.h"
#include "opt/ir_context.h"

namespace spvtools {
namespace opt {

// In SPIR-V, ids are encoded as uint16_t, this id is guaranteed to be always
// invalid.
const uint32_t kInvalidId = std::numeric_limits<uint32_t>::max();

// Helper class to abstract instruction construction and insertion.
// The instruction builder can preserve the following analyses (specified via
// the constructors):
//   - Def-use analysis
//   - Instruction to block analysis
class InstructionBuilder {
 public:
  using InsertionPointTy = spvtools::ir::BasicBlock::iterator;

  // Creates an InstructionBuilder, all new instructions will be inserted before
  // the instruction |insert_before|.
  InstructionBuilder(
      ir::IRContext* context, ir::Instruction* insert_before,
      ir::IRContext::Analysis preserved_analyses = ir::IRContext::kAnalysisNone)
      : InstructionBuilder(context, context->get_instr_block(insert_before),
                           InsertionPointTy(insert_before),
                           preserved_analyses) {}

  // Creates an InstructionBuilder, all new instructions will be inserted at the
  // end of the basic block |parent_block|.
  InstructionBuilder(
      ir::IRContext* context, ir::BasicBlock* parent_block,
      ir::IRContext::Analysis preserved_analyses = ir::IRContext::kAnalysisNone)
      : InstructionBuilder(context, parent_block, parent_block->end(),
                           preserved_analyses) {}

  // Creates a new selection merge instruction.
  // The id |merge_id| is the merge basic block id.
  ir::Instruction* AddSelectionMerge(
      uint32_t merge_id,
      uint32_t selection_control = SpvSelectionControlMaskNone) {
    std::unique_ptr<ir::Instruction> new_branch_merge(new ir::Instruction(
        GetContext(), SpvOpSelectionMerge, 0, 0,
        {{spv_operand_type_t::SPV_OPERAND_TYPE_ID, {merge_id}},
         {spv_operand_type_t::SPV_OPERAND_TYPE_SELECTION_CONTROL,
          {selection_control}}}));
    return AddInstruction(std::move(new_branch_merge));
  }

  // Creates a new branch instruction to |label_id|.
  // Note that the user must make sure the final basic block is
  // well formed.
  ir::Instruction* AddBranch(uint32_t label_id) {
    std::unique_ptr<ir::Instruction> new_branch(new ir::Instruction(
        GetContext(), SpvOpBranch, 0, 0,
        {{spv_operand_type_t::SPV_OPERAND_TYPE_ID, {label_id}}}));
    return AddInstruction(std::move(new_branch));
  }

  // Creates a new conditional instruction and the associated selection merge
  // instruction if requested.
  // The id |cond_id| is the id of the condition instruction, must be of
  // type bool.
  // The id |true_id| is the id of the basic block to branch to if the condition
  // is true.
  // The id |false_id| is the id of the basic block to branch to if the
  // condition is false.
  // The id |merge_id| is the id of the merge basic block for the selection
  // merge instruction. If |merge_id| equals kInvalidId then no selection merge
  // instruction will be created.
  // The value |selection_control| is the selection control flag for the
  // selection merge instruction.
  // Note that the user must make sure the final basic block is
  // well formed.
  ir::Instruction* AddConditionalBranch(
      uint32_t cond_id, uint32_t true_id, uint32_t false_id,
      uint32_t merge_id = kInvalidId,
      uint32_t selection_control = SpvSelectionControlMaskNone) {
    if (merge_id != kInvalidId) {
      AddSelectionMerge(merge_id, selection_control);
    }
    std::unique_ptr<ir::Instruction> new_branch(new ir::Instruction(
        GetContext(), SpvOpBranchConditional, 0, 0,
        {{spv_operand_type_t::SPV_OPERAND_TYPE_ID, {cond_id}},
         {spv_operand_type_t::SPV_OPERAND_TYPE_ID, {true_id}},
         {spv_operand_type_t::SPV_OPERAND_TYPE_ID, {false_id}}}));
    return AddInstruction(std::move(new_branch));
  }

  // Creates a new switch instruction and the associated selection merge
  // instruction if requested.
  // The id |selector_id| is the id of the selector instruction, must be of
  // type int.
  // The id |default_id| is the id of the default basic block to branch to.
  // The vector |targets| is the pair of literal/branch id.
  // The id |merge_id| is the id of the merge basic block for the selection
  // merge instruction. If |merge_id| equals kInvalidId then no selection merge
  // instruction will be created.
  // The value |selection_control| is the selection control flag for the
  // selection merge instruction.
  // Note that the user must make sure the final basic block is
  // well formed.
  ir::Instruction* AddSwitch(
      uint32_t selector_id, uint32_t default_id,
      const std::vector<std::pair<std::vector<uint32_t>, uint32_t>>& targets,
      uint32_t merge_id = kInvalidId,
      uint32_t selection_control = SpvSelectionControlMaskNone) {
    if (merge_id != kInvalidId) {
      AddSelectionMerge(merge_id, selection_control);
    }
    std::vector<ir::Operand> operands;
    operands.emplace_back(
        ir::Operand{spv_operand_type_t::SPV_OPERAND_TYPE_ID, {selector_id}});
    operands.emplace_back(
        ir::Operand{spv_operand_type_t::SPV_OPERAND_TYPE_ID, {default_id}});
    for (auto& target : targets) {
      operands.emplace_back(
          ir::Operand{spv_operand_type_t::SPV_OPERAND_TYPE_TYPED_LITERAL_NUMBER,
                      target.first});
      operands.emplace_back(ir::Operand{spv_operand_type_t::SPV_OPERAND_TYPE_ID,
                                        {target.second}});
    }
    std::unique_ptr<ir::Instruction> new_switch(
        new ir::Instruction(GetContext(), SpvOpSwitch, 0, 0, operands));
    return AddInstruction(std::move(new_switch));
  }

  // Creates a phi instruction.
  // The id |type| must be the id of the phi instruction's type.
  // The vector |incomings| must be a sequence of pairs of <definition id,
  // parent id>.
  ir::Instruction* AddPhi(uint32_t type,
                          const std::vector<uint32_t>& incomings) {
    assert(incomings.size() % 2 == 0 && "A sequence of pairs is expected");
    std::vector<ir::Operand> phi_ops;
    for (size_t i = 0; i < incomings.size(); i++) {
      phi_ops.push_back({SPV_OPERAND_TYPE_ID, {incomings[i]}});
    }
    std::unique_ptr<ir::Instruction> phi_inst(new ir::Instruction(
        GetContext(), SpvOpPhi, type, GetContext()->TakeNextId(), phi_ops));
    return AddInstruction(std::move(phi_inst));
  }

  // Creates a select instruction.
  // |type| must match the types of |true_value| and |false_value|. It is up to
  // the caller to ensure that |cond| is a correct type (bool or vector of
  // bool) for |type|.
  ir::Instruction* AddSelect(uint32_t type, uint32_t cond, uint32_t true_value,
                             uint32_t false_value) {
    std::unique_ptr<ir::Instruction> select(new ir::Instruction(
        GetContext(), SpvOpSelect, type, GetContext()->TakeNextId(),
        std::initializer_list<ir::Operand>{
            {SPV_OPERAND_TYPE_ID, {cond}},
            {SPV_OPERAND_TYPE_ID, {true_value}},
            {SPV_OPERAND_TYPE_ID, {false_value}}}));
    return AddInstruction(std::move(select));
  }

  // Create a composite construct.
  // |type| should be a composite type and the number of elements it has should
  // match the size od |ids|.
  ir::Instruction* AddCompositeConstruct(uint32_t type,
                                         const std::vector<uint32_t>& ids) {
    std::vector<ir::Operand> ops;
    for (auto id : ids) {
      ops.emplace_back(SPV_OPERAND_TYPE_ID,
                       std::initializer_list<uint32_t>{id});
    }
    std::unique_ptr<ir::Instruction> construct(
        new ir::Instruction(GetContext(), SpvOpCompositeConstruct, type,
                            GetContext()->TakeNextId(), ops));
    return AddInstruction(std::move(construct));
  }

<<<<<<< HEAD
  // Creates an unreachable instruction.
  ir::Instruction* AddUnreachable() {
    std::unique_ptr<ir::Instruction> select(
        new ir::Instruction(GetContext(), SpvOpUnreachable, 0, 0,
                            std::initializer_list<ir::Operand>{}));
    return AddInstruction(std::move(select));
=======
  ir::Instruction* AddCompositeExtract(
      uint32_t type, uint32_t id_of_composite,
      const std::vector<uint32_t>& index_list) {
    std::vector<ir::Operand> operands;
    operands.push_back({SPV_OPERAND_TYPE_ID, {id_of_composite}});

    for (uint32_t index : index_list) {
      operands.push_back({SPV_OPERAND_TYPE_LITERAL_INTEGER, {index}});
    }

    std::unique_ptr<ir::Instruction> new_inst(
        new ir::Instruction(GetContext(), SpvOpCompositeExtract, type,
                            GetContext()->TakeNextId(), operands));
    return AddInstruction(std::move(new_inst));
>>>>>>> 4e4a254b
  }

  // Inserts the new instruction before the insertion point.
  ir::Instruction* AddInstruction(std::unique_ptr<ir::Instruction>&& insn) {
    ir::Instruction* insn_ptr = &*insert_before_.InsertBefore(std::move(insn));
    UpdateInstrToBlockMapping(insn_ptr);
    UpdateDefUseMgr(insn_ptr);
    return insn_ptr;
  }

  // Returns the insertion point iterator.
  InsertionPointTy GetInsertPoint() { return insert_before_; }

  // Change the insertion point to insert before the instruction
  // |insert_before|.
  void SetInsertPoint(ir::Instruction* insert_before) {
    parent_ = context_->get_instr_block(insert_before);
    insert_before_ = InsertionPointTy(insert_before);
  }

  // Change the insertion point to insert at the end of the basic block
  // |parent_block|.
  void SetInsertPoint(ir::BasicBlock* parent_block) {
    parent_ = parent_block;
    insert_before_ = parent_block->end();
  }

  // Returns the context which instructions are constructed for.
  ir::IRContext* GetContext() const { return context_; }

  // Returns the set of preserved analyses.
  inline ir::IRContext::Analysis GetPreservedAnalysis() const {
    return preserved_analyses_;
  }

 private:
  InstructionBuilder(ir::IRContext* context, ir::BasicBlock* parent,
                     InsertionPointTy insert_before,
                     ir::IRContext::Analysis preserved_analyses)
      : context_(context),
        parent_(parent),
        insert_before_(insert_before),
        preserved_analyses_(preserved_analyses) {
    assert(!(preserved_analyses_ &
             ~(ir::IRContext::kAnalysisDefUse |
               ir::IRContext::kAnalysisInstrToBlockMapping)));
  }

  // Returns true if the users requested to update |analysis|.
  inline bool IsAnalysisUpdateRequested(
      ir::IRContext::Analysis analysis) const {
    return preserved_analyses_ & analysis;
  }

  // Updates the def/use manager if the user requested it. If he did not request
  // an update, this function does nothing.
  inline void UpdateDefUseMgr(ir::Instruction* insn) {
    if (IsAnalysisUpdateRequested(ir::IRContext::kAnalysisDefUse))
      GetContext()->get_def_use_mgr()->AnalyzeInstDefUse(insn);
  }

  // Updates the instruction to block analysis if the user requested it. If he
  // did not request an update, this function does nothing.
  inline void UpdateInstrToBlockMapping(ir::Instruction* insn) {
    if (IsAnalysisUpdateRequested(
            ir::IRContext::kAnalysisInstrToBlockMapping) &&
        parent_)
      GetContext()->set_instr_block(insn, parent_);
  }

  ir::IRContext* context_;
  ir::BasicBlock* parent_;
  InsertionPointTy insert_before_;
  const ir::IRContext::Analysis preserved_analyses_;
};

}  // namespace opt
}  // namespace spvtools

#endif  // LIBSPIRV_OPT_IR_BUILDER_H_<|MERGE_RESOLUTION|>--- conflicted
+++ resolved
@@ -190,29 +190,28 @@
     return AddInstruction(std::move(construct));
   }
 
-<<<<<<< HEAD
+  ir::Instruction* AddCompositeExtract(
+      uint32_t type, uint32_t id_of_composite,
+      const std::vector<uint32_t>& index_list) {
+    std::vector<ir::Operand> operands;
+    operands.push_back({SPV_OPERAND_TYPE_ID, {id_of_composite}});
+
+    for (uint32_t index : index_list) {
+      operands.push_back({SPV_OPERAND_TYPE_LITERAL_INTEGER, {index}});
+    }
+
+    std::unique_ptr<ir::Instruction> new_inst(
+        new ir::Instruction(GetContext(), SpvOpCompositeExtract, type,
+                            GetContext()->TakeNextId(), operands));
+    return AddInstruction(std::move(new_inst));
+  }
+
   // Creates an unreachable instruction.
   ir::Instruction* AddUnreachable() {
     std::unique_ptr<ir::Instruction> select(
         new ir::Instruction(GetContext(), SpvOpUnreachable, 0, 0,
                             std::initializer_list<ir::Operand>{}));
     return AddInstruction(std::move(select));
-=======
-  ir::Instruction* AddCompositeExtract(
-      uint32_t type, uint32_t id_of_composite,
-      const std::vector<uint32_t>& index_list) {
-    std::vector<ir::Operand> operands;
-    operands.push_back({SPV_OPERAND_TYPE_ID, {id_of_composite}});
-
-    for (uint32_t index : index_list) {
-      operands.push_back({SPV_OPERAND_TYPE_LITERAL_INTEGER, {index}});
-    }
-
-    std::unique_ptr<ir::Instruction> new_inst(
-        new ir::Instruction(GetContext(), SpvOpCompositeExtract, type,
-                            GetContext()->TakeNextId(), operands));
-    return AddInstruction(std::move(new_inst));
->>>>>>> 4e4a254b
   }
 
   // Inserts the new instruction before the insertion point.
