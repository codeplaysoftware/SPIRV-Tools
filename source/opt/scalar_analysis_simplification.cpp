--- conflicted
+++ resolved
@@ -287,19 +287,6 @@
     }
   }
 
-<<<<<<< HEAD
-  // If the recurrent expression is not a child of the node being simplified.
-  if (!is_immediate_child) return analysis_.CreateCantComputeNode();
-
-  std::unique_ptr<SERecurrentNode> recurrent_node{new SERecurrentNode(
-      recurrent_expr->GetSCEVAnalysis(), recurrent_expr->GetLoop())};
-
-  // Create and simplify the new offset node.
-  SENode* new_offset = analysis_.CreateAddNode(
-      recurrent_expr->GetOffset(), children[index_of_non_recurrent_node]);
-
-=======
->>>>>>> 3e7297f8
   // Simplify the new offset.
   SENode* simplified_child = analysis_.SimplifyExpression(new_offset);
 
