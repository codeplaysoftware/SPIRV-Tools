// Copyright (c) 2017 Google Inc.
//
// Licensed under the Apache License, Version 2.0 (the "License");
// you may not use this file except in compliance with the License.
// You may obtain a copy of the License at
//
//     http://www.apache.org/licenses/LICENSE-2.0
//
// Unless required by applicable law or agreed to in writing, software
// distributed under the License is distributed on an "AS IS" BASIS,
// WITHOUT WARRANTIES OR CONDITIONS OF ANY KIND, either express or implied.
// See the License for the specific language governing permissions and
// limitations under the License.

#include "dominator_tree.h"
#include "cfa.h"

#include <iostream>
#include <set>

using namespace spvtools;
using namespace spvtools::opt;

namespace {

template <typename BBType, typename SuccessorLambda, typename PreLambda,
          typename PostLambda>
static void depthFirstSearch(const BBType* BB, SuccessorLambda successors,
                             PreLambda pre, PostLambda post) {
  // Ignore backedge operation.
  auto nop_backedge = [](const BBType*, const BBType*) {};

  CFA<BBType>::DepthFirstTraversal(BB, successors, pre, post, nop_backedge);
}

template <typename BBType, typename SuccessorLambda, typename PostLambda>
static void depthFirstSearchPostOrder(const BBType* BB,
                                      SuccessorLambda successors,
                                      PostLambda post) {
  // Ignore preorder operation.
  auto nop_preorder = [](const BBType*) {};
  depthFirstSearch(BB, successors, nop_preorder, post);
}

// Small type trait to get the function class type
template<typename BBType>
struct GetFunctionClass {
  using FunctionType = ir::Function;
};

// This helper class is basically a massive workaround for the current way that
// depth first is implemented.
template<typename BBType>
class BasicBlockSuccessorHelper {
  // This should eventually become const ir::BasicBlock
  using BasicBlock = BBType;
  using Function = typename GetFunctionClass<BBType>::FunctionType;

  using BasicBlockListTy = std::vector<BasicBlock*>;
  using BasicBlockMapTy = std::map<const BasicBlock*, BasicBlockListTy>;

 public:
  BasicBlockSuccessorHelper(Function& func, BasicBlock* dummyStartNode,
                            bool post);

  // CFA::CalculateDominators requires std::vector<ir::BasicBlock*>
  using GetBlocksFunction =
      std::function<const std::vector<BasicBlock*>*(const BasicBlock*)>;

  // Returns the list of predecessor functions.
<<<<<<< HEAD
=======
  // TODO: Just a hack to get this working, doesn't even check if pred is in the
  // list
>>>>>>> 473e11f3
  GetBlocksFunction GetPredFunctor() {
    return [&](const BasicBlock* BB) {
      BasicBlockListTy* v = &Predecessors[BB];
      return v;
    };
  }

  // Returns a vector of the list of successor nodes from a given node.
  GetBlocksFunction GetSuccessorFunctor() {
    return [&](const BasicBlock* BB) {
      BasicBlockListTy* v = &Successors[BB];
      return v;
    };
  }

 private:
  bool InvertGraph;
  BasicBlockMapTy Successors;
  BasicBlockMapTy Predecessors;

  // Build a bi-directional graph from the CFG of F.
  // If InvertGraph is true, all edge are reverted (successors becomes
  // predecessors and vise versa).
  // For convenience, the start of the graph is dummyStartNode. The dominator
  // tree construction requires a unique entry node, which cannot be guarantied
  // for the postdominator graph. The dummyStartNode BB is here to gather all
  // entry nodes.
  void CreateSuccessorMap(Function& F, BasicBlock* dummyStartNode);
};

template <typename BBType>
BasicBlockSuccessorHelper<BBType>::BasicBlockSuccessorHelper(
    Function& func, BasicBlock* dummyStartNode, bool Invert)
    : InvertGraph(Invert) {
  CreateSuccessorMap(func, dummyStartNode);
}

template <typename BBType>
void BasicBlockSuccessorHelper<BBType>::CreateSuccessorMap(
    Function& F, BasicBlock* dummyStartNode) {
  std::map<uint32_t, BasicBlock*> IDtoBBMap;
  auto GetSuccessorBasicBlock = [&](uint32_t successorID) {
    BasicBlock*& Succ = IDtoBBMap[successorID];
    if (!Succ) {
      for (BasicBlock& BBIt : F) {
        if (successorID == BBIt.id()) {
          Succ = &BBIt;
          break;
        }
      }
    }
    return Succ;
  };

  if (InvertGraph) {
    // for the post, we see the inverted graph
    // so successors in the inverted graph are the predecessor in the CFG.
    // The tree construction requires 1 entry point, so we add a dummy node
    // that is connected to all exiting basic block.
    // An exiting basic block is a block with an OpKill, OpUnreachable,
    // OpReturn or OpReturnValue as terminator instruction.
    for (BasicBlock& BB : F) {
      const auto& br = *BB.ctail();
      switch (br.opcode()) {
        case SpvOpKill:
        case SpvOpUnreachable:
        case SpvOpReturn:
        case SpvOpReturnValue: {
          // create a unique entry node
          Successors[dummyStartNode].push_back(&BB);
          Predecessors[&BB].push_back(dummyStartNode);
        } break;
        default: {
          BasicBlockListTy& PredList = Predecessors[&BB];
          BB.ForEachSuccessorLabel([&](const uint32_t successorID) {
            BasicBlock* Succ = GetSuccessorBasicBlock(successorID);
            // inverted graph, so our successor in the CFG
            // is our predecessor in the inverted graph
            Successors[Succ].push_back(&BB);
            PredList.push_back(Succ);
          });
        } break;
      }
    }
  } else {
    // technically, this is not needed, but it unifies
    // the handling of dominator and postdom tree later on
    Successors[dummyStartNode].push_back(F.entry().get());
    Predecessors[F.entry().get()].push_back(dummyStartNode);
    for (BasicBlock& BB : F) {
      BasicBlockListTy& SuccList = Successors[&BB];

      BB.ForEachSuccessorLabel([&](const uint32_t successorID) {
        BasicBlock* Succ = GetSuccessorBasicBlock(successorID);
        SuccList.push_back(Succ);
        Predecessors[Succ].push_back(&BB);
      });
    }
  }
}

} // namespace

namespace spvtools {
namespace opt {

bool DominatorTree::StrictlyDominates(uint32_t A, uint32_t B) const {
  if (A == B) return false;
  return Dominates(A, B);
}

bool DominatorTree::StrictlyDominates(const ir::BasicBlock* A,
                                      const ir::BasicBlock* B) const {
  return DominatorTree::StrictlyDominates(A->id(), B->id());
}

bool DominatorTree::Dominates(uint32_t A, uint32_t B) const {
  // Check that both of the inputs are actual nodes
  auto aItr = Nodes.find(A);
  auto bItr = Nodes.find(B);
  if (aItr == Nodes.end() || bItr == Nodes.end()) return false;

  // Node A dominates node B if they are the same.
  if (A == B) return true;
  const DominatorTreeNode* nodeA = &aItr->second;
  const DominatorTreeNode* nodeB = &bItr->second;

  if (nodeA->DepthFirstInCount < nodeB->DepthFirstInCount &&
      nodeA->DepthFirstOutCount > nodeB->DepthFirstOutCount) {
    return true;
  }

  return false;
}

bool DominatorTree::Dominates(const ir::BasicBlock* A,
                              const ir::BasicBlock* B) const {
  return Dominates(A->id(), B->id());
}

ir::BasicBlock* DominatorTree::ImmediateDominator(
    const ir::BasicBlock* A) const {
  return ImmediateDominator(A->id());
}

ir::BasicBlock* DominatorTree::ImmediateDominator(uint32_t A) const {
  // Check that A is a valid node in the tree
  auto aItr = Nodes.find(A);
  if (aItr == Nodes.end()) return nullptr;

  const DominatorTreeNode* nodeA = &aItr->second;

  if (nodeA->Parent == nullptr || nodeA->Parent == Root) {
    return nullptr;
  }

  return nodeA->Parent->BB;
}

DominatorTree::DominatorTreeNode* DominatorTree::GetOrInsertNode(
    ir::BasicBlock* BB) {
  uint32_t id = BB->id();
  if (Nodes.find(id) == Nodes.end()) {
    Nodes[id] = {BB};
  }

  return &Nodes[id];
}

void DominatorTree::GetDominatorEdges(
    const ir::Function* F, ir::BasicBlock* DummyStartNode,
    std::vector<std::pair<ir::BasicBlock*, ir::BasicBlock*>>& edges) {
  // Each time the depth first traversal calls the postorder callback
  // std::function we push that node into the postorder vector to create our
  // postorder list
  std::vector<const ir::BasicBlock*> postorder;
  auto postorder_function = [&](const ir::BasicBlock* b) {
    postorder.push_back(b);
  };

  // CFA::CalculateDominators requires std::vector<ir::BasicBlock*>
  // BB are derived from F, so we need to const cast it at some point
  // no modification is made on F.
  BasicBlockSuccessorHelper<ir::BasicBlock> helper{
      *const_cast<ir::Function*>(F), DummyStartNode, PostDominator};

  // The successor function tells DepthFirstTraversal how to move to successive
  // nodes by providing an interface to get a list of successor nodes from any
  // given node
  auto successorFunctor = helper.GetSuccessorFunctor();

  // predecessorFunctor does the same as the successor functor but for all nodes
  // preceding a given node
  auto predecessorFunctor = helper.GetPredFunctor();

  // If we're building a post dominator tree we traverse the tree in reverse
  // using the predecessor function in place of the successor function and vice
  // versa
  depthFirstSearchPostOrder(DummyStartNode, successorFunctor,
                            postorder_function);
  edges =
    CFA<ir::BasicBlock>::CalculateDominators(postorder, predecessorFunctor);
}

void DominatorTree::InitializeTree(const ir::Function* F) {
  // Skip over empty functions
  if (F->cbegin() == F->cend()) {
    return;
  }

  std::unique_ptr<ir::Instruction> DummyLabel{new ir::Instruction(
      F->GetParent()->context(), SpvOp::SpvOpLabel, 0, -1, {})};
  // Create a dummy start node which will point to all of the roots of the tree
  // to allow us to work with a singular root.
  ir::BasicBlock DummyStartNode(std::move(DummyLabel));

  // Get the immedate dominator for each node
  std::vector<std::pair<ir::BasicBlock*, ir::BasicBlock*>> edges;
  GetDominatorEdges(F, &DummyStartNode, edges);

  // Transform the vector<pair> into the tree structure which we can use to
  // efficiently query dominace
  for (auto edge : edges) {
    uint32_t nodeID = edge.first->id();
    uint32_t dominatorID = edge.second->id();

    DominatorTreeNode* first = GetOrInsertNode(edge.first);

    if (nodeID == dominatorID) continue;

    DominatorTreeNode* second = GetOrInsertNode(edge.second);

    first->Parent = second;
    second->Children.push_back(first);
  }

  Root = GetOrInsertNode(&DummyStartNode);
  Root->BB = nullptr;

  int index = 0;
  auto preFunc = [&](const DominatorTreeNode* node) {
    if (node != Root)
      const_cast<DominatorTreeNode*>(node)->DepthFirstInCount = ++index;
  };

  auto postFunc = [&](const DominatorTreeNode* node) {
    if (node != Root)
      const_cast<DominatorTreeNode*>(node)->DepthFirstOutCount = ++index;
  };

  auto getSucc = [&](const DominatorTreeNode* node) { return &node->Children; };

  depthFirstSearch(Root, getSucc, preFunc, postFunc);
}

void DominatorTree::DumpTreeAsDot(std::ostream& OutStream) const {
  if (!Root) return;

  OutStream << "digraph {\n";
  Visit(Root, [&](const DominatorTreeNode* node) {

    // Print the node, note special case for the dummy entry node
    if (node->BB) {
      OutStream << node->BB->id() << "[label=\"" << node->BB->id() << "\"];\n";
    } else {
      OutStream << node->BB->id() << "[label=\"DummyEntryNode\"];\n";
    }

    // Print the arrow from the parent to this node
    if (node->Parent) {
      OutStream << node->Parent->BB->id() << " -> " << node->BB->id();
      if (!node->Parent->BB)
        OutStream << "[style=dotted]";
      OutStream << ";\n";
    }
  });
  OutStream << "}\n";
}

void DominatorTree::Visit(
    const DominatorTreeNode* Node,
    std::function<void(const DominatorTreeNode*)> func) const {
  // Apply the function to the node
  func(Node);

  // Apply the function to every child node
  for (const DominatorTreeNode* child : Node->Children) {
    Visit(child, func);
  }
}

}  // opt
}  // spvtools<|MERGE_RESOLUTION|>--- conflicted
+++ resolved
@@ -68,11 +68,6 @@
       std::function<const std::vector<BasicBlock*>*(const BasicBlock*)>;
 
   // Returns the list of predecessor functions.
-<<<<<<< HEAD
-=======
-  // TODO: Just a hack to get this working, doesn't even check if pred is in the
-  // list
->>>>>>> 473e11f3
   GetBlocksFunction GetPredFunctor() {
     return [&](const BasicBlock* BB) {
       BasicBlockListTy* v = &Predecessors[BB];
