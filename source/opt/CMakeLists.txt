--- conflicted
+++ resolved
@@ -75,12 +75,9 @@
   compact_ids_pass.cpp
   dead_branch_elim_pass.cpp
   dead_variable_elimination.cpp
-<<<<<<< HEAD
-  dominator_tree.cpp
-=======
   decoration_manager.cpp
   def_use_manager.cpp
->>>>>>> 74327845
+  dominator_tree.cpp
   eliminate_dead_constant_pass.cpp
   eliminate_dead_functions_pass.cpp
   flatten_decoration_pass.cpp
