--- conflicted
+++ resolved
@@ -75,13 +75,10 @@
   compact_ids_pass.cpp
   dead_branch_elim_pass.cpp
   dead_variable_elimination.cpp
-<<<<<<< HEAD
+  decoration_manager.cpp
+  def_use_manager.cpp
   dominator_analysis_pass.cpp
   dominator_tree.cpp
-=======
-  decoration_manager.cpp
-  def_use_manager.cpp
->>>>>>> 8ffed974
   eliminate_dead_constant_pass.cpp
   eliminate_dead_functions_pass.cpp
   flatten_decoration_pass.cpp
