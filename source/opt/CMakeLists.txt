# Copyright (c) 2016 Google Inc.

# Licensed under the Apache License, Version 2.0 (the "License");
# you may not use this file except in compliance with the License.
# You may obtain a copy of the License at
#
#     http://www.apache.org/licenses/LICENSE-2.0
#
# Unless required by applicable law or agreed to in writing, software
# distributed under the License is distributed on an "AS IS" BASIS,
# WITHOUT WARRANTIES OR CONDITIONS OF ANY KIND, either express or implied.
# See the License for the specific language governing permissions and
# limitations under the License.
add_library(SPIRV-Tools-opt
  aggressive_dead_code_elim_pass.h
  basic_block.h
  block_merge_pass.h
  build_module.h
  ccp_pass.h
  cfg_cleanup_pass.h
  cfg.h
  common_uniform_elim_pass.h
  compact_ids_pass.h
  composite.h
  const_folding_rules.h
  constants.h
  dead_branch_elim_pass.h
  dead_insert_elim_pass.h
  dead_variable_elimination.h
  decoration_manager.h
  def_use_manager.h
  dominator_analysis.h
  dominator_tree.h
  eliminate_dead_constant_pass.h
  eliminate_dead_functions_pass.h
  feature_manager.h
  flatten_decoration_pass.h
  fold.h
  folding_rules.h
  fold_spec_constant_op_and_composite_pass.h
  freeze_spec_constant_value_pass.h
  function.h
  if_conversion.h
  inline_exhaustive_pass.h
  inline_opaque_pass.h
  inline_pass.h
  insert_extract_elim.h
  instruction.h
  instruction_list.h
  ir_builder.h
  ir_context.h
  ir_loader.h
  licm_pass.h
  local_access_chain_convert_pass.h
  local_redundancy_elimination.h
  local_single_block_elim_pass.h
  local_single_store_elim_pass.h
  local_ssa_elim_pass.h
  log.h
  loop_dependence.h
  loop_descriptor.h
  loop_unroller.h
  loop_utils.h
  loop_unswitch_pass.h
  make_unique.h
  mem_pass.h
  merge_return_pass.h
  module.h
  null_pass.h
  passes.h
  pass.h
  pass_manager.h
  private_to_local_pass.h
  propagator.h
  redundancy_elimination.h
  reflect.h
  remove_duplicates_pass.h
  replace_invalid_opc.h
  scalar_analysis.h
<<<<<<< HEAD
=======
  scalar_analysis_nodes.h
>>>>>>> 35331823
  scalar_replacement_pass.h
  set_spec_constant_default_value_pass.h
  simplification_pass.h
  strength_reduction_pass.h
  strip_debug_info_pass.h
  tree_iterator.h
  type_manager.h
  types.h
  unify_const_pass.h
  value_number_table.h
  workaround1209.h

  aggressive_dead_code_elim_pass.cpp
  basic_block.cpp
  block_merge_pass.cpp
  build_module.cpp
  ccp_pass.cpp
  cfg_cleanup_pass.cpp
  cfg.cpp
  common_uniform_elim_pass.cpp
  compact_ids_pass.cpp
  composite.cpp
  const_folding_rules.cpp
  constants.cpp
  dead_branch_elim_pass.cpp
  dead_insert_elim_pass.cpp
  dead_variable_elimination.cpp
  decoration_manager.cpp
  def_use_manager.cpp
  dominator_analysis.cpp
  dominator_tree.cpp
  eliminate_dead_constant_pass.cpp
  eliminate_dead_functions_pass.cpp
  feature_manager.cpp
  flatten_decoration_pass.cpp
  fold.cpp
  folding_rules.cpp
  fold_spec_constant_op_and_composite_pass.cpp
  freeze_spec_constant_value_pass.cpp
  function.cpp
  if_conversion.cpp
  inline_exhaustive_pass.cpp
  inline_opaque_pass.cpp
  inline_pass.cpp
  insert_extract_elim.cpp
  instruction.cpp
  instruction_list.cpp
  ir_context.cpp
  ir_loader.cpp
  licm_pass.cpp
  local_access_chain_convert_pass.cpp
  local_redundancy_elimination.cpp
  local_single_block_elim_pass.cpp
  local_single_store_elim_pass.cpp
  local_ssa_elim_pass.cpp
  loop_dependence.cpp
  loop_descriptor.cpp
  loop_utils.cpp
  loop_unroller.cpp
  loop_unswitch_pass.cpp
  mem_pass.cpp
  merge_return_pass.cpp
  module.cpp
  optimizer.cpp
  pass.cpp
  pass_manager.cpp
  private_to_local_pass.cpp
  propagator.cpp
  redundancy_elimination.cpp
  remove_duplicates_pass.cpp
  replace_invalid_opc.cpp
  scalar_analysis.cpp
  scalar_analysis_simplification.cpp
  scalar_replacement_pass.cpp
  set_spec_constant_default_value_pass.cpp
  simplification_pass.cpp
  strength_reduction_pass.cpp
  strip_debug_info_pass.cpp
  type_manager.cpp
  types.cpp
  unify_const_pass.cpp
  value_number_table.cpp
  workaround1209.cpp
)

spvtools_default_compile_options(SPIRV-Tools-opt)
target_include_directories(SPIRV-Tools-opt
  PUBLIC ${spirv-tools_SOURCE_DIR}/include
  PUBLIC ${SPIRV_HEADER_INCLUDE_DIR}
  PRIVATE ${spirv-tools_BINARY_DIR}
)
# We need the assembling and disassembling functionalities in the main library.
target_link_libraries(SPIRV-Tools-opt
  PUBLIC ${SPIRV_TOOLS})

set_property(TARGET SPIRV-Tools-opt PROPERTY FOLDER "SPIRV-Tools libraries")
spvtools_check_symbol_exports(SPIRV-Tools-opt)

if(ENABLE_SPIRV_TOOLS_INSTALL)
  install(TARGETS SPIRV-Tools-opt
    RUNTIME DESTINATION ${CMAKE_INSTALL_BINDIR}
    LIBRARY DESTINATION ${CMAKE_INSTALL_LIBDIR}
    ARCHIVE DESTINATION ${CMAKE_INSTALL_LIBDIR})
endif(ENABLE_SPIRV_TOOLS_INSTALL)
    <|MERGE_RESOLUTION|>--- conflicted
+++ resolved
@@ -77,10 +77,7 @@
   remove_duplicates_pass.h
   replace_invalid_opc.h
   scalar_analysis.h
-<<<<<<< HEAD
-=======
   scalar_analysis_nodes.h
->>>>>>> 35331823
   scalar_replacement_pass.h
   set_spec_constant_default_value_pass.h
   simplification_pass.h
