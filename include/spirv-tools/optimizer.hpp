--- conflicted
+++ resolved
@@ -433,17 +433,15 @@
 // same value, and remove the redundant ones.
 Optimizer::PassToken CreateLocalRedundancyEliminationPass();
 
-<<<<<<< HEAD
 // Create LICM pass.
 // This pass will look for invariant instructions inside loops and hoist them to
 // the loops preheader.
 Optimizer::PassToken CreateLICMPass();
-=======
+
 // Create global value numbering pass.
 // This pass will look for instructions where the same value is computed on all
 // paths leading to the instruction.  Those instructions are deleted.
 Optimizer::PassToken CreateRedundancyEliminationPass();
->>>>>>> 600575bb
 }  // namespace spvtools
 
 #endif  // SPIRV_TOOLS_OPTIMIZER_HPP_