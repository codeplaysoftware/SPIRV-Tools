--- conflicted
+++ resolved
@@ -468,6 +468,12 @@
 // the loops preheader.
 Optimizer::PassToken CreateLoopInvariantCodeMotionPass();
 
+// Creates a loop unswitch pass.
+// This pass will look for loop independent branch conditions and move the
+// condition out of the loop and version the loop based on the taken branch.
+// Works best after LICM and local multi store elimination pass.
+Optimizer::PassToken CreateLoopUnswitchPass();
+
 // Create global value numbering pass.
 // This pass will look for instructions where the same value is computed on all
 // paths leading to the instruction.  Those instructions are deleted.
@@ -509,16 +515,8 @@
 // current shader stage by constants.  Has no effect on non-shader modules.
 Optimizer::PassToken CreateReplaceInvalidOpcodePass();
 
-<<<<<<< HEAD
-// Creates a loop unswitch pass.
-// This pass will look for loop independent branch conditions and move the
-// condition out of the loop and version the loop based on the taken branch.
-// Works best after LICM and local multi store elimination pass.
-Optimizer::PassToken CreateLoopUnswitchPass();
-=======
 // Creates a pass that simplifies instructions using the instruction folder.
 Optimizer::PassToken CreateSimplificationPass();
->>>>>>> 4e4a254b
 
 }  // namespace spvtools
 
