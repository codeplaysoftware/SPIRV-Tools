--- conflicted
+++ resolved
@@ -16,7 +16,7 @@
   matrix:
     # Each line is a set of environment variables set before a build.
     # Thus each line represents a different build configuration.
-    - BUILD_TYPE=RelWithDebInfo
+    - BUILD_TYPE=Release
     - BUILD_TYPE=Debug
 
 compiler:
@@ -54,9 +54,6 @@
       git clone --depth=1 https://github.com/taka-no-me/android-cmake.git $HOME/android-cmake;
       export TOOLCHAIN_PATH=$HOME/android-cmake/android.toolchain.cmake;
     fi
-  - if [[ "$CHECK_FORMAT" == "ON" ]]; then
-      curl -L http://llvm.org/svn/llvm-project/cfe/trunk/tools/clang-format/clang-format-diff.py -o utils/clang-format-diff.py;
-    fi
 
 before_script:
   - git clone --depth=1 https://github.com/KhronosGroup/SPIRV-Headers external/spirv-headers
@@ -68,8 +65,8 @@
   # Due to the limitation of Travis platform, we cannot start too many concurrent jobs.
   # Otherwise GCC will panic with internal error, possibility because of memory issues.
   # ctest with the current tests doesn't profit from using more than 4 threads.
-  - export NPROC=4
-  - mkdir build && cd build
+  - export NPROC=4;
+  - mkdir build && cd build;
   - if [[ "$BUILD_ANDROID_MK" == "ON" ]]; then
       export BUILD_DIR=$(pwd);
       mkdir ${BUILD_DIR}/libs;
@@ -85,9 +82,6 @@
             -DSPIRV_BUILD_COMPRESSION=ON
             -DSPIRV_SKIP_TESTS=ON ..;
       make -j${NPROC};
-    elif [[ "$CHECK_FORMAT" == "ON" ]]; then
-      cd ..;
-      ./utils/check_code_format.sh;
     else
       cmake -DCMAKE_BUILD_TYPE=${BUILD_TYPE} -DSPIRV_BUILD_COMPRESSION=ON -DCMAKE_INSTALL_PREFIX=install ..;
       make -j${NPROC} install;
@@ -96,42 +90,8 @@
 
 after_success:
   # Create tarball for deployment
-  - if [[ "${CC}" == "clang" && "${BUILD_ANDROID_MK}" != "ON" && "${BUILD_ANDROID_CMAKE}" != "ON" && "${CHECK_FORMAT}" != "ON" ]]; then
+  - if [[ "${CC}" == "clang" && "${BUILD_ANDROID_MK}" != "ON" && "${BUILD_ANDROID_CMAKE}" != "ON" ]]; then
       cd install;
       export TARBALL=SPIRV-Tools-master-${TRAVIS_OS_NAME}-${BUILD_TYPE}.zip;
       find . -print | zip -@ ${TARBALL};
-<<<<<<< HEAD
-    fi
-
-before_deploy:
-  # Tag the current master top of the tree as "master-tot".
-  # Travis CI relies on the tag name to push to the correct release.
-  - git config --global user.name "Travis CI"
-  - git config --global user.email "builds@travis-ci.org"
-  - git tag -f master-tot
-  - git push -q -f https://${spirvtoken}@github.com/KhronosGroup/SPIRV-Tools --tags
-
-deploy:
-  provider: releases
-  api_key: ${spirvtoken}
-  on:
-    branch: master
-    condition: ${CC} == clang && ${BUILD_ANDROID_MK} != ON && ${BUILD_ANDROID_CMAKE} != ON && ${CHECK_FORMAT} != ON
-  file: ${TARBALL}
-  skip_cleanup: true
-  overwrite: true
-
-notifications:
-  email:
-    recipients:
-      - andreyt@google.com
-      - antiagainst@google.com
-      - awoloszyn@google.com
-      - dneto@google.com
-      - ehsann@google.com
-      - qining@google.com
-    on_success: change
-    on_failure: always
-=======
-    fi
->>>>>>> 00cdcb63
+    fi