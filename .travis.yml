--- conflicted
+++ resolved
@@ -43,12 +43,7 @@
 
 branches:
   only:
-<<<<<<< HEAD
-    - master
-    - /^testing-.*$/
-=======
     - /^testing.*$/
->>>>>>> 6a0665b3
 
 before_install:
   - if [[ "$BUILD_ANDROID_CMAKE" == "ON" ]] || [[ "$BUILD_ANDROID_MK" == "ON" ]]; then
