--- conflicted
+++ resolved
@@ -102,38 +102,4 @@
       cd install;
       export TARBALL=SPIRV-Tools-master-${TRAVIS_OS_NAME}-${BUILD_TYPE}.zip;
       find . -print | zip -@ ${TARBALL};
-<<<<<<< HEAD
-    fi
-=======
-    fi
-
-before_deploy:
-  # Tag the current master top of the tree as "master-tot".
-  # Travis CI relies on the tag name to push to the correct release.
-  - git config --global user.name "Travis CI"
-  - git config --global user.email "builds@travis-ci.org"
-  - git tag -f master-tot
-  - git push -q -f https://${spirvtoken}@github.com/KhronosGroup/SPIRV-Tools --tags
-
-deploy:
-  provider: releases
-  api_key: ${spirvtoken}
-  on:
-    branch: master
-    condition: ${CC} == clang && ${BUILD_ANDROID_MK} != ON && ${BUILD_ANDROID_CMAKE} != ON && ${CHECK_FORMAT} != ON
-  file: ${TARBALL}
-  skip_cleanup: true
-  overwrite: true
-
-notifications:
-  email:
-    recipients:
-      - andreyt@google.com
-      - antiagainst@google.com
-      - awoloszyn@google.com
-      - dneto@google.com
-      - ehsann@google.com
-      - qining@google.com
-    on_success: change
-    on_failure: always
->>>>>>> 8ba68fa9
+    fi